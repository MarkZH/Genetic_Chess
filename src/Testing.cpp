--- conflicted
+++ resolved
@@ -703,23 +703,6 @@
         tests_passed = false;
     }
 
-<<<<<<< HEAD
-    // Count game tree leaves to given depth (http://oeis.org/A048987)
-    auto ply_counts = std::map<size_t, size_t>{{0, 1},
-                                               {1, 20},
-                                               {2, 400},
-                                               {3, 8902}};
-                                               //{4, 197281},
-                                               //{5, 4865609}};
-    for(const auto& depth_expected : ply_counts)
-    {
-        auto plies = depth_expected.first;
-        auto answer = depth_expected.second;
-        std::cout << "Counting moves to " << plies << "-ply depth ... " << std::flush;
-        std::string file_name = "";
-        size_t count = move_count(Board(), plies, file_name);
-        if(count != answer)
-=======
     // Count game tree leaves (perft) to given depth to validate move generation
     // (downloaded from http://www.rocechess.ch/perft.html)
     // (leaves from starting posos also found at https://oeis.org/A048987)
@@ -735,7 +718,6 @@
         auto board = Board(fen);
         auto tests = std::vector<std::string>(split_line.begin() + 1, split_line.end());
         for(const auto& test : tests)
->>>>>>> b5d29a8f
         {
             auto depth_leaves = String::split(test);
             assert(depth_leaves.size() == 2);
@@ -877,9 +859,6 @@
     {
         if(board.get_game_record().empty())
         {
-<<<<<<< HEAD
-            std::cout << move->game_record_item(board) << ' ';
-=======
             std::cout << '\r' << line_prefix << '[';
             ++current_count;
             auto squares_to_draw = (total_squares*current_count)/first_move_count;
@@ -895,7 +874,6 @@
                 }
             }
             std::cout << ']';
->>>>>>> b5d29a8f
         }
         auto next_board = board;
         next_board.submit_move(*move);
