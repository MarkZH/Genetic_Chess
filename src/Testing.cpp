--- conflicted
+++ resolved
@@ -59,11 +59,7 @@
         if( ! expected_result)
         {
             all_tests_passed = false;
-<<<<<<< HEAD
-            std::println(std::cerr, "{}", String::format_message(fail_message, args...));
-=======
-            std::cerr << String::sformat(fail_message, args...) << '\n';
->>>>>>> 57f67571
+            std::println(std::cerr, "{}", String::sformat(fail_message, args...));
         }
 
         return expected_result;
