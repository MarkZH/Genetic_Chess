--- conflicted
+++ resolved
@@ -497,11 +497,7 @@
     }
     const auto quiescent_time = std::chrono::steady_clock::now() - quiescent_time_start;
     timing_results.emplace_back(quiescent_time - (board_play_move_time*move_count)/number_of_tests, "Board::quiescent()");
-<<<<<<< HEAD
-    std::cout << "(non-quiescent moves = " << String::format_number(move_count) << ")" << std::endl;
-=======
-    std::cout << "(non-quiescent moves = " << String::format_integer(move_count, ",") << ")\n";
->>>>>>> c83c9489
+    std::cout << "(non-quiescent moves = " << String::format_number(move_count) << ")\n";
 
     std::ranges::sort(timing_results);
     const auto name_width =
@@ -580,15 +576,9 @@
     }
 
     const auto time = std::chrono::duration<double>(std::chrono::steady_clock::now() - time_at_start_of_all);
-<<<<<<< HEAD
-    std::cout << "Perft time: " << time.count() << " seconds" << std::endl;
-    std::cout << "Legal moves counted: " << String::format_number(legal_moves_counted) << std::endl;
-    std::cout << "Move generation rate: " << String::format_number(int(double(legal_moves_counted)/time.count())) << " moves/second." << std::endl;
-=======
     std::cout << "Perft time: " << time.count() << " seconds\n";
-    std::cout << "Legal moves counted: " << String::format_integer(legal_moves_counted, ",") << '\n';
-    std::cout << "Move generation rate: " << String::format_integer(int(double(legal_moves_counted)/time.count()), ",") << " moves/second." << '\n';
->>>>>>> c83c9489
+    std::cout << "Legal moves counted: " << String::format_number(legal_moves_counted) << '\n';
+    std::cout << "Move generation rate: " << String::format_number(int(double(legal_moves_counted)/time.count())) << " moves/second.\n";
     if( ! tests_failed.empty())
     {
         std::cout << String::pluralize(int(tests_failed.size()), "Test") << " failed: ";
