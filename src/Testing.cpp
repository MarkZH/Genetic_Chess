--- conflicted
+++ resolved
@@ -788,11 +788,7 @@
 
     // Count game tree leaves (perft) to given depth to validate move generation
     // (downloaded from http://www.rocechess.ch/perft.html)
-<<<<<<< HEAD
-    // (leaves from starting posos also found at https://oeis.org/A048987)
-=======
     // (leaves from starting positions also found at https://oeis.org/A048987)
->>>>>>> 3af4eb9c
     size_t max_perft_depth = 5;
     auto perft_suite_input = std::ifstream("perftsuite.epd");
     auto perft_suite_output_file_name = "";
