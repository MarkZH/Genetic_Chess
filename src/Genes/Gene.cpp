--- conflicted
+++ resolved
@@ -90,39 +90,8 @@
             }
         }
 
-<<<<<<< HEAD
-        try
-        {
-            auto& current_value = properties.at(property_name);
-            if(std::isnan(current_value))
-            {
-                current_value = String::to_number<double>(property_data);
-            }
-            else
-            {
-                throw_on_invalid_line<Duplicate_Genome_Data>(line, "Duplicate parameter: " + property_name);
-            }
-        }
-        catch(const std::out_of_range& e)
-        {
-            if(std::string(e.what()).contains("at") || std::string(e.what()).contains("invalid map<K, T> key"))
-            {
-                throw_on_invalid_line(line, "Unrecognized parameter name: " + property_name);
-            }
-            else if(std::string(e.what()).contains("stod"))
-            {
-                throw_on_invalid_line(line, "Bad parameter value: " + property_data);
-            }
-            else
-            {
-                throw_on_invalid_line(line, e.what());
-            }
-        }
-        catch(const std::invalid_argument&)
-=======
         const auto entry = properties.find(property_name);
         if(entry == properties.end())
->>>>>>> 633dabc1
         {
             throw_on_invalid_line(line, "Unrecognized parameter name: " + property_name);
         }
