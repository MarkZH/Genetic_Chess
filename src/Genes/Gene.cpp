#include "Genes/Gene.h"

#include <cmath>
#include <iostream>
#include <algorithm>
#include <utility>
#include <map>
#include <fstream>
#include <numeric>
#include <iterator>
#include <limits>
#include <string>
<<<<<<< HEAD
#include <print>
=======
#include <format>
>>>>>>> 13107537

#include "Game/Board.h"
#include "Game/Color.h"
#include "Genes/Interpolated_Gene_Value.h"

#include "Utility/Random.h"
#include "Utility/String.h"
#include "Utility/Exceptions.h"
#include "Utility/Math.h"

std::map<std::string, std::string> Gene::list_properties() const noexcept
{
    auto properties = std::map<std::string, std::string>{};
    priorities.write_to_map(properties);
    gene_turn_on_progress.write_to_map(properties);
    gene_turn_off_progress.write_to_map(properties);
    adjust_properties(properties);
    return properties;
}

void Gene::adjust_properties(std::map<std::string, std::string>&) const noexcept
{
}

void Gene::load_properties(const std::map<std::string, std::string>& properties)
{
    if(has_priority())
    {
        priorities.load_from_map(properties);
    }

    if(has_activation())
    {
        gene_turn_on_progress.load_from_map(properties);
        gene_turn_off_progress.load_from_map(properties);
    }

    load_gene_properties(properties);
}

void Gene::load_gene_properties(const std::map<std::string, std::string>&)
{
}

size_t Gene::mutatable_components() const noexcept
{
    return list_properties().size();
}

Gene::Gene(const std::string& name_of_gene) noexcept : gene_name(name_of_gene)
{
}

std::string Gene::name() const noexcept
{
    return gene_name;
}

void Gene::read_from(std::istream& is)
{
    auto properties = list_properties();
    for(auto& [key, value] : properties)
    {
        value.clear();
    }

    for(std::string line; std::getline(is, line);)
    {
        if(String::trim_outer_whitespace(line).empty())
        {
            break;
        }
        line = String::strip_comments(line, "#");
        if(line.empty())
        {
            continue;
        }

        const auto split_line = String::split(line, ":");
        if(split_line.size() != 2)
        {
            throw_on_invalid_line(line, "There should be exactly one colon per gene property line.");
        }
        const auto property_name = String::remove_extra_whitespace(split_line[0]);
        const auto property_data = String::remove_extra_whitespace(split_line[1]);
        if(property_name == "Name")
        {
            if(property_data == name())
            {
                continue;
            }
            else
            {
                throw_on_invalid_line(line, std::format("Reading data for wrong gene. Gene is {}, data is for {}.", name(), property_data));
            }
        }

        const auto entry = properties.find(property_name);
        if(entry == properties.end())
        {
            throw_on_invalid_line(line, std::format("Unrecognized parameter name: {}", property_name));
        }
        else if( ! entry->second.empty())
        {
            throw_on_invalid_line<Duplicate_Genome_Data>(line, std::format("Duplicate parameter: {}", property_name));
        }
        else
        {
            entry->second = property_data;
        }
    }

    const auto missing_data =
        std::accumulate(properties.begin(), properties.end(), std::string{},
                        [](const auto& so_far, const auto& key_value)
                        {
                            return so_far + (key_value.second.empty() ? "\n" + key_value.first : "");
                        });
    if( ! missing_data.empty())
    {
        throw Missing_Genome_Data(std::format("Missing gene data for {}:{}", name(), missing_data));
    }

    try
    {
        load_properties(properties);
    }
    catch(const std::exception& e)
    {
        throw std::runtime_error(std::format("Bad parameter value in {}: {}", name(), e.what()));
    }
}

void Gene::read_from(const std::string& file_name)
{
    auto ifs = std::ifstream(file_name);
    if( ! ifs)
    {
        throw Genome_Creation_Error(std::format("Could not open {} to read.", file_name));
    }

    for(std::string line; std::getline(ifs, line);)
    {
        if(line.starts_with("Name: "))
        {
            const auto read_gene_name = String::remove_extra_whitespace(String::split(line, ":", 1)[1]);
            if(read_gene_name == name())
            {
                auto add_details = [this, &file_name](const auto& e)
                                   {
                                       return std::format("Error in reading data for {} from {}\n{}", name(), file_name, e.what());
                                   };
                try
                {
                    read_from(ifs);
                    return;
                }
                catch(const Missing_Genome_Data& e)
                {
                    throw Missing_Genome_Data(add_details(e));
                }
                catch(const Duplicate_Genome_Data& e)
                {
                    throw Duplicate_Genome_Data(add_details(e));
                }
                catch(const std::exception& e)
                {
                    throw Genome_Creation_Error(add_details(e));
                }
            }
        }
    }

    throw Genome_Creation_Error(std::format("{} not found in {}", name(), file_name));
}

void Gene::mutate() noexcept
{
    const auto properties = list_properties();
    const auto priority_count = has_priority() ? 2 : 0;
    const auto activation_count = has_activation() ? 2 : 0;
    if(Random::success_probability(priority_count, properties.size()))
    {
        priorities.mutate();
    }
    else if(Random::success_probability(activation_count, properties.size() - priority_count))
    {
        mutate_activations();
    }
    else
    {
        gene_specific_mutation();
    }
}

void Gene::mutate_activations() noexcept
{
    const auto mutate_turn_on = Random::coin_flip();
    auto& mutating_value = mutate_turn_on ? gene_turn_on_progress : gene_turn_off_progress;
    auto& clamping_value = mutate_turn_on ? gene_turn_off_progress : gene_turn_on_progress;
    mutating_value.mutate();

    // The end margin makes it easier for this gene value to end up activating the gene for the
    // first and/or last moves. Otherwise, if the lower limit was zero and the upper limit one,
    // then half of all mutations would result in genes being turned off and the first/last moves.
    const auto end_margin = 0.05;
    const auto lower_limit = 0.0 - end_margin;
    const auto upper_limit = 1.0 + end_margin;
    mutating_value.value() = std::clamp(mutating_value.value(), lower_limit, upper_limit);

    // Allow the begin and end of activation to be in reverse order by the same margin to
    // more firmly shut off the gene.
    const auto clamping_lower_limit = mutate_turn_on ? mutating_value.value() - end_margin : lower_limit;
    const auto clampling_uper_limit = mutate_turn_on ? upper_limit : mutating_value.value() + end_margin;
    clamping_value.value() = std::clamp(clamping_value.value(), clamping_lower_limit, clampling_uper_limit);
}

void Gene::gene_specific_mutation() noexcept
{
}

double Gene::evaluate(const Board& board, const Piece_Color perspective, const size_t depth, const double game_progress) const noexcept
{
    return active(game_progress) ? priorities.interpolate(game_progress) * score_board(board, perspective, depth) : 0.0;
}

void Gene::print(std::ostream& os) const noexcept
{
    std::println(os, "Name: {}", name());
    for(const auto& [name, value] : list_properties())
    {
        std::println(os, "{}: {}", name, value);
    }
    std::print(os, "\n");
}

void Gene::reset_piece_strength_gene(const Piece_Strength_Gene*) noexcept
{
}

bool Gene::has_priority() const noexcept
{
    return list_properties().count(priorities.name(Game_Stage::OPENING)) != 0;
}

bool Gene::has_activation() const noexcept
{
    return list_properties().count(gene_turn_on_progress.name()) != 0;
}

void Gene::test(bool& test_variable, const Board& board, const Piece_Color perspective, const double expected_score) const noexcept
{
    static auto test_number = 0;
    static auto last_gene_name = std::string{};

    if(name() != last_gene_name)
    {
        test_number = 1;
        last_gene_name = name();
    }
    else
    {
        ++test_number;
    }

    const auto result = score_board(board, perspective, board.played_ply_count());
    if(std::abs(result - expected_score) > 1e-6)
    {
        std::println(std::cerr, "Error in {} Test #{}: Expected {}, Got: {}", name(), test_number, expected_score, result);
        board.cli_print(std::cerr);
        test_variable = false;
    }
}

void Gene::delete_priorities(std::map<std::string, std::string>& properties) const noexcept
{
    properties.erase(priorities.name(Game_Stage::OPENING));
    properties.erase(priorities.name(Game_Stage::ENDGAME));
}

void Gene::delete_activations(std::map<std::string, std::string>& properties) const noexcept
{
    properties.erase(gene_turn_on_progress.name());
    properties.erase(gene_turn_off_progress.name());
}

bool Gene::active(const double game_progress) const noexcept
{
    return gene_turn_on_progress.value() <= game_progress && game_progress <= gene_turn_off_progress.value();
}<|MERGE_RESOLUTION|>--- conflicted
+++ resolved
@@ -10,11 +10,8 @@
 #include <iterator>
 #include <limits>
 #include <string>
-<<<<<<< HEAD
 #include <print>
-=======
 #include <format>
->>>>>>> 13107537
 
 #include "Game/Board.h"
 #include "Game/Color.h"
