#include "Genes/Look_Ahead_Gene.h"

#include <map>
#include <cassert>
#include <cmath>
#include <array>

#include "Genes/Gene.h"
#include "Genes/Interpolated_Gene_Value.h"
#include "Genes/Gene_Value.h"

#include "Game/Board.h"
#include "Game/Clock.h"
#include "Game/Color.h"

#include "Utility/Random.h"
#include "Utility/Math.h"
#include "Utility/String.h"

Look_Ahead_Gene::Look_Ahead_Gene() noexcept
{
    recalculate_game_lengths();
}

void Look_Ahead_Gene::adjust_properties(std::map<std::string, std::string>& properties) const noexcept
{
    delete_priorities(properties);
    mean_game_length.write_to_map(properties);
    game_length_uncertainty.write_to_map(properties);
    speculation_constants.write_to_map(properties);
    branching_factor_estimates.write_to_map(properties);
}

void Look_Ahead_Gene::load_gene_properties(const std::map<std::string, std::string>& properties)
{
    mean_game_length.load_from_map(properties);
    game_length_uncertainty.load_from_map(properties);
    speculation_constants.load_from_map(properties);
    branching_factor_estimates.load_from_map(properties);
    recalculate_game_lengths();
}

Clock::seconds Look_Ahead_Gene::time_to_examine(const Board& board, const Clock& clock) const noexcept
{
    const auto time_left = clock.running_time_left();
    const auto moves_to_reset = clock.moves_until_reset(board.whose_turn());
    const auto moves_left = expected_moves_left(board);
    return time_left/std::min(moves_left, double(moves_to_reset));
}

void Look_Ahead_Gene::gene_specific_mutation() noexcept
{
    switch(Random::random_integer(1, 6))
    {
        case 1:
            mean_game_length.mutate(1.0);
            break;
        case 2:
            game_length_uncertainty.mutate(0.01);
            break;
        case 3:
        case 4:
            speculation_constants.mutate(0.05);
            break;
        case 5:
        case 6:
            branching_factor_estimates.mutate(0.2);
            break;
        default:
            assert(false);
    }

    recalculate_game_lengths();
}

std::string Look_Ahead_Gene::name() const noexcept
{
    return "Look Ahead Gene";
}

double Look_Ahead_Gene::score_board(const Board&, const Piece_Color, const size_t, double) const noexcept
{
    return 0.0;
}

double Look_Ahead_Gene::speculation_time_factor(const double game_progress) const noexcept
{
<<<<<<< HEAD
    return std::lerp(opening_speculation_constant,
                     endgame_speculation_constant,
                     game_progress);
=======
    return speculation_constants.interpolate(game_progress);
>>>>>>> aa42d4c0
}

double Look_Ahead_Gene::branching_factor(const double game_progress) const noexcept
{
<<<<<<< HEAD
    return std::lerp(opening_branching_factor_estimate,
                     endgame_branching_factor_estimate,
                     game_progress);
=======
    return branching_factor_estimates.interpolate(game_progress);
>>>>>>> aa42d4c0
}

double Look_Ahead_Gene::expected_moves_left(const Board& board) const noexcept
{
    const auto moves_so_far = board.all_ply_count()/2;
    if(moves_so_far < moves_left_lookup.size())
    {
        return moves_left_lookup[moves_so_far];
    }
    else
    {
        return Math::average_moves_left(mean_game_length.value(), game_length_uncertainty.value(), moves_so_far);
    }
}

void Look_Ahead_Gene::recalculate_game_lengths() noexcept
{
    for(size_t i = 0; i < moves_left_lookup.size(); ++i)
    {
        moves_left_lookup[i] = Math::average_moves_left(mean_game_length.value(), game_length_uncertainty.value(), i);
    }
}<|MERGE_RESOLUTION|>--- conflicted
+++ resolved
@@ -85,24 +85,12 @@
 
 double Look_Ahead_Gene::speculation_time_factor(const double game_progress) const noexcept
 {
-<<<<<<< HEAD
-    return std::lerp(opening_speculation_constant,
-                     endgame_speculation_constant,
-                     game_progress);
-=======
     return speculation_constants.interpolate(game_progress);
->>>>>>> aa42d4c0
 }
 
 double Look_Ahead_Gene::branching_factor(const double game_progress) const noexcept
 {
-<<<<<<< HEAD
-    return std::lerp(opening_branching_factor_estimate,
-                     endgame_branching_factor_estimate,
-                     game_progress);
-=======
     return branching_factor_estimates.interpolate(game_progress);
->>>>>>> aa42d4c0
 }
 
 double Look_Ahead_Gene::expected_moves_left(const Board& board) const noexcept
