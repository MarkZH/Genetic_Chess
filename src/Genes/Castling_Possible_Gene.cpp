--- conflicted
+++ resolved
@@ -56,25 +56,7 @@
     }
     else
     {
-<<<<<<< HEAD
-        auto score = 0.0;
-        const auto king_square = board.find_king(perspective);
-        for(const auto direction : {Direction::LEFT, Direction::RIGHT})
-        {
-            if(board.castle_is_legal(perspective, direction))
-            {
-                const auto preference = direction == Direction::LEFT ? queenside_preference.value() : kingside_preference.value();
-                const auto rook_square = Square{direction == Direction::LEFT ? 'a' : 'h', perspective == Piece_Color::WHITE ? 1 : 8};
-                const auto between_squares = Squares_in_a_Line(king_square, rook_square);
-                const auto moves_to_go = std::ranges::count_if(between_squares, [&board](const auto square) { return board.piece_on_square(square); });
-                score += preference/double(depth + 2*moves_to_go + 1);
-            }
-        }
-
-        return score;
-=======
         return 0.0;
->>>>>>> b764bf2b
     }
 }
 
