--- conflicted
+++ resolved
@@ -3,11 +3,7 @@
 #include <string>
 #include <array>
 #include <map>
-<<<<<<< HEAD
-#include <algorithm>
 #include <cmath>
-=======
->>>>>>> c83c9489
 
 #include "Genes/Gene_Value.h"
 
@@ -64,20 +60,12 @@
 
 void Interpolated_Gene_Value::load_from_map(const std::map<std::string, std::string>& properties)
 {
-<<<<<<< HEAD
-    std::ranges::for_each(values, [&](auto& val) { val.load_from_map(properties); });
-=======
     for(auto& val : values) { val.load_from_map(properties); }
->>>>>>> c83c9489
 }
 
 void Interpolated_Gene_Value::write_to_map(std::map<std::string, std::string>& properties) const noexcept
 {
-<<<<<<< HEAD
-    std::ranges::for_each(values, [&](const auto& val) { val.write_to_map(properties); });
-=======
     for(const auto& val : values) { val.write_to_map(properties); }
->>>>>>> c83c9489
 }
 
 void Interpolated_Gene_Value::mutate() noexcept
