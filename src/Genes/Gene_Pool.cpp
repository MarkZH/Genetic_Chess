#include "Genes/Gene_Pool.h"

#include <vector>
#include <iostream>
#include <map>
#include <iomanip>
#include <csignal>
#include <fstream>
#include <cmath>
#include <algorithm>
#include <future>
#include <thread>
#include <chrono>
using namespace std::chrono_literals;
#include <array>
#include <cstdio>
#include <filesystem>
#include <string>
#include <numeric>
#include <sstream>
#include <semaphore>
#include <mutex>
#include <utility>
#include <ranges>

#include "Players/Minimax_AI.h"

#include "Game/Game.h"
#include "Game/Board.h"
#include "Game/Clock.h"
#include "Game/Game_Result.h"

#include "Utility/String.h"
#include "Utility/Configuration.h"
#include "Utility/Random.h"
#include "Utility/Exceptions.h"

namespace
{
    const std::string stop_key = "Ctrl-c";

#ifdef _WIN32
    const auto PAUSE_SIGNAL = SIGINT;
#else
    const auto PAUSE_SIGNAL = SIGTSTP;
    const std::string pause_key = "Ctrl-z";
#endif // _WIN32
    std::mutex pause_mutex;
    bool keep_going(const Clock& stop_time);

    Clock get_pool_clock(const Configuration& config);
    std::vector<Minimax_AI> load_gene_pool_file(const std::string& load_file);
    [[noreturn]] void throw_on_bad_still_alive_line(size_t line_number, const std::string& line);

    void pause_gene_pool(int);

    void record_the_living(const std::vector<Minimax_AI>& pool, const std::string& genome_file_name);

    size_t count_still_alive_lines(const std::string& genome_file_name) noexcept;
    std::vector<Minimax_AI> fill_pool(const std::string& genome_file_name, size_t gene_pool_population, size_t mutation_rate);
    void load_previous_game_stats(const std::string& game_record_file, Clock::seconds& game_time, std::array<size_t, 3>& color_wins);
    Game_Result pool_game(const Board& board,
                          const Clock::seconds game_time,
                          Minimax_AI white,
                          Minimax_AI black,
                          const std::string& game_record_file,
                          std::counting_semaphore<>& limiter) noexcept;
    Minimax_AI best_living_ai(const std::vector<Minimax_AI>& pool) noexcept;
    void record_best_ai(const std::vector<Minimax_AI>& pool, const std::string& best_file_name) noexcept;
    void print_round_header(const std::vector<Minimax_AI>& pool,
                            const std::string& genome_file_name,
                            const std::array<size_t, 3>& color_wins,
                            size_t round_count,
                            size_t first_mutation_interval,
                            size_t second_mutation_interval,
                            size_t mutation_rate,
                            Clock::seconds game_time,
                            const Clock& pool_time) noexcept;
    void print_verbose_output(const std::stringstream& result_printer, const std::vector<Minimax_AI>& pool);
}

void gene_pool(const std::string& config_file)
{
    signal(PAUSE_SIGNAL, pause_gene_pool);

    const auto config = Configuration(config_file);
    const auto maximum_simultaneous_games = config.as_positive_number<int>("maximum simultaneous games");
    const auto gene_pool_population = config.as_positive_number<size_t>("gene pool population");
    if(gene_pool_population % 2 != 0)
    {
        throw std::invalid_argument("Gene pool population must be even so every AI plays every round.");
    }
    const auto genome_file_name = config.as_text("gene pool file");
    if(genome_file_name.empty())
    {
        throw std::invalid_argument("Gene pool file name cannot be blank.");
    }

    const auto first_mutation_rate = config.as_positive_number<size_t>("first mutation rate");
    const auto first_mutation_interval = config.as_positive_number<size_t>("first mutation interval");
    const auto second_mutation_rate = config.as_positive_number<size_t>("second mutation rate");
    const auto second_mutation_interval = config.as_positive_number<size_t>("second mutation interval");

    const auto minimum_game_time = config.as_positive_time_duration<Clock::seconds>("minimum game time");
    const auto maximum_game_time = config.as_positive_time_duration<Clock::seconds>("maximum game time");
    if(maximum_game_time < minimum_game_time)
    {
        std::cerr << "Minimum game time = " << minimum_game_time.count() << "\n";
        std::cerr << "Maximum game time = " << maximum_game_time.count() << "\n";
        throw std::invalid_argument("Maximum game time must be greater than the minimum game time.");
    }
    const auto game_time_increment = config.as_time_duration<Clock::seconds>("game time increment");

    const auto board = Board{config.as_text_or_default("FEN", Board().fen())};
    const auto verbose_output = config.as_boolean("output volume", "verbose", "quiet");

    auto pool_clock = get_pool_clock(config);
    pool_clock.start(Piece_Color::WHITE);

    if(config.any_unused_parameters())
    {
        std::cout << "There were unused parameters in the file: " << config_file << '\n';
        config.print_unused_parameters();
        return;
    }

    auto round_count = count_still_alive_lines(genome_file_name);
    auto pool = fill_pool(genome_file_name, gene_pool_population, first_mutation_rate);

    const auto game_record_file = genome_file_name + "_games.pgn";
    auto game_time = game_time_increment > 0.0s ? minimum_game_time : maximum_game_time;
    std::array<size_t, 3> color_wins{}; // indexed with [Winner_Color]
    load_previous_game_stats(game_record_file, game_time, color_wins);
    game_time = std::clamp(game_time, minimum_game_time, maximum_game_time);

    const auto best_file_name = genome_file_name + "_best_genome.txt";

    while(keep_going(pool_clock))
    {
        const auto mutation_phase = round_count++ % (first_mutation_interval + second_mutation_interval);
        const auto mutation_rate = mutation_phase < first_mutation_interval ? first_mutation_rate : second_mutation_rate;

        print_round_header(pool, genome_file_name, color_wins, round_count, first_mutation_interval, second_mutation_interval, mutation_rate, game_time, pool_clock);

        std::vector<std::future<Game_Result>> results;
        auto limiter = std::counting_semaphore(maximum_simultaneous_games);
        for(const auto& players : pool | std::views::chunk(2))
        {
            limiter.acquire();
<<<<<<< HEAD
            const auto& white = players[0];
            const auto& black = players[1];
            results.emplace_back(std::async(std::launch::async,
                                            [&]()
                                            {
                                                const auto result =
                                                    play_game(board,
                                                              Clock{game_time},
                                                              std::cref(white),
                                                              std::cref(black),
                                                              "Gene pool",
                                                              "Local computer",
                                                              game_record_file,
                                                              false);
                                                limiter.release();
                                                return result;
                                            }));
=======
            const auto& white = pool[index];
            const auto& black = pool[index + 1];
            results.emplace_back(std::async(std::launch::async, pool_game, std::cref(board), game_time, white, black, std::cref(game_record_file), std::ref(limiter)));
>>>>>>> 1e3c33e0
        }

        std::stringstream result_printer;
        for(const auto& [future_result, players] : std::ranges::zip_view(results, pool | std::views::chunk(2)))
        {
            auto& white = players[0];
            auto& black = players[1];

            const auto result = future_result.get();
            const auto winner = result.winner();
            result_printer << white.id() << " vs " << black.id() << ": " << color_text(winner) << " (" << result.ending_reason() << ")\n";

            const auto mating_winner = (winner == Winner_Color::NONE ? (Random::coin_flip() ? Winner_Color::WHITE : Winner_Color::BLACK) : winner);
            auto& winning_player = (mating_winner == Winner_Color::WHITE ? white : black);
            auto& losing_player = (winning_player.id() == white.id() ? black : white);

            auto offspring = Minimax_AI(white, black);
            offspring.mutate(mutation_rate);
            offspring.print(genome_file_name);
            losing_player = offspring;

            ++color_wins[std::to_underlying(winner)];
            if(winner == Winner_Color::NONE)
            {
                winning_player.add_draw();
            }
            else
            {
                winning_player.add_win();
            }
        }

        Random::shuffle(pool);

        record_the_living(pool, genome_file_name);
        record_best_ai(pool, best_file_name);

        if(verbose_output)
        {
            print_verbose_output(result_printer, pool);
        }

        game_time = std::clamp(game_time + game_time_increment, minimum_game_time, maximum_game_time);
    }
    std::cout << "Done.\n";
}

namespace
{
    bool keep_going(const Clock& pool_clock)
    {
        if(auto pause_lock = std::unique_lock(pause_mutex, std::try_to_lock); ! pause_lock.owns_lock())
        {
        #ifdef _WIN32
            return false;
        #else
            std::cout << "\nGene pool paused. Press " << pause_key << " to continue ";
            std::cout << "or " << stop_key << " to quit.\n";
            pause_lock.lock();
        #endif // _WIN32
        }
        return ! pool_clock.running_time_expired();
    }

    void pause_gene_pool(int)
    {
        static auto pause_lock = std::unique_lock(pause_mutex, std::defer_lock);

        if(pause_lock.owns_lock())
        {
            pause_lock.unlock();
            std::cout << "\nResuming ...\n";
        }
        else
        {
            pause_lock.lock();
            std::cout << "\nGetting to a good stopping point ...\n";
        }
    }

    std::vector<Minimax_AI> fill_pool(const std::string& genome_file_name, size_t gene_pool_population, size_t mutation_rate)
    {
        auto pool = load_gene_pool_file(genome_file_name);
        const auto old_pool_size = pool.size();
        pool.resize(gene_pool_population);
        for(auto i = old_pool_size; i < pool.size(); ++i)
        {
            pool[i].mutate(mutation_rate);
            pool[i].print(genome_file_name);
        }

        return pool;
    }

    void record_the_living(const std::vector<Minimax_AI>& pool, const std::string& genome_file_name)
    {
        auto ofs = std::ofstream(genome_file_name, std::ios::app);
        if( ! ofs)
        {
            throw std::runtime_error("Could not open gene pool file for writing: " + genome_file_name);
        }

        ofs << "Still Alive: ";
        for(const auto& ai : pool)
        {
            ofs << ai.id() << " ";
        }
        ofs << "\n\n";
    }

    void print_round_header(const std::vector<Minimax_AI>& pool,
                            const std::string& genome_file_name,
                            const std::array<size_t, 3>& color_wins,
                            const size_t round_count,
                            const size_t first_mutation_interval,
                            const size_t second_mutation_interval,
                            const size_t mutation_rate,
                            const Clock::seconds game_time,
                            const Clock& pool_time) noexcept
    {
        std::cout << "\n=======================\n\n"
                  << "Gene pool size: " << pool.size()
                  << "  Gene pool file name: " << genome_file_name
                  << "\nGames: " << std::accumulate(color_wins.begin(), color_wins.end(), size_t{0})
                  << "  White wins: " << color_wins[std::to_underlying(Winner_Color::WHITE)]
                  << "  Black wins: " << color_wins[std::to_underlying(Winner_Color::BLACK)]
                  << "  Draws: " << color_wins[std::to_underlying(Winner_Color::NONE)]
                  << "\nRounds: " << round_count
                  << "  Mutation rate phase: " << round_count % (first_mutation_interval + second_mutation_interval)
                  << " (" << first_mutation_interval << "/" << second_mutation_interval << ")"
                  << "\nMutation rate: " << mutation_rate << "  Game time: " << game_time.count() << " sec"
                  << "\nTime until stop: " << std::round((pool_time.running_time_left()).count()) << " seconds\n\n";

        const auto best_living = best_living_ai(pool);
        std::cout << "Best living ID : " << best_living.id() << " with " << String::pluralize(best_living.wins(), "win") + "\n\n";

    #ifdef _WIN32
        std::cout << "Quit after this round: " << stop_key << "    Abort: " << stop_key << " " << stop_key << "\n\n";
    #else
        std::cout << "Pause: " << pause_key << "    Abort: " << stop_key << "\n\n";
    #endif // _WIN32
    }

    void print_verbose_output(const std::stringstream& result_printer, const std::vector<Minimax_AI>& pool)
    {
        std::cout << result_printer.str();

        // widths of columns for stats printout
        const auto largest_id = std::ranges::max_element(pool)->id();
        const auto id_column_width = int(std::to_string(largest_id).size() + 1);
        const auto win_column_width = 7;
        const auto draw_column_width = 7;

        // Write stat headers
        std::cout << "\n"
                  << std::setw(id_column_width) << "ID"
                  << std::setw(win_column_width) << "Wins"
                  << std::setw(draw_column_width) << "Draws" << "\n";

        // Write stats for each specimen
        for(const auto& ai : pool)
        {
            std::cout << std::setw(id_column_width) << ai.id()
                      << std::setw(win_column_width) << ai.wins()
                      << std::setw(draw_column_width) << ai.draws() << "\n";
        }
    }

    void load_previous_game_stats(const std::string& game_record_file, Clock::seconds& game_time, std::array<size_t, 3>& color_wins)
    {
        auto ifs = std::ifstream(game_record_file);
        if( ! ifs)
        {
            return;
        }

        // Use game time from last run of this gene pool
        std::cout << "Searching " << game_record_file << " for last game time and stats ...\n";
        for(std::string line; std::getline(ifs, line);)
        {
            line = String::trim_outer_whitespace(line);
            if(line.starts_with("[TimeControl"))
            {
                game_time = String::to_duration<Clock::seconds>(String::extract_delimited_text(line, '"', '"'));
            }
            else if(line.starts_with("[Result"))
            {
                auto result = String::extract_delimited_text(line, '"', '"');
                if(result == "1-0")
                {
                    color_wins[std::to_underlying(Winner_Color::WHITE)]++;
                }
                else if(result == "0-1")
                {
                    color_wins[std::to_underlying(Winner_Color::BLACK)]++;
                }
                else if(result == "1/2-1/2")
                {
                    color_wins[std::to_underlying(Winner_Color::NONE)]++;
                }
                else
                {
                    throw std::invalid_argument("Bad PGN Result line: " + line);
                }
            }
        }
    }

    Game_Result pool_game(const Board& board,
                          const Clock::seconds game_time,
                          Minimax_AI white,
                          Minimax_AI black,
                          const std::string& game_record_file,
                          std::counting_semaphore<>& limiter) noexcept
    {
        const auto result = play_game(board, Clock{ game_time }, white, black, "Gene pool", "Local computer", game_record_file, false);
        limiter.release();
        return result;
    }

    void record_best_ai(const std::vector<Minimax_AI>& pool, const std::string& best_file_name) noexcept
    {
        const auto temp_best_file_name = best_file_name + ".tmp";
        best_living_ai(pool).print(temp_best_file_name);
        std::filesystem::rename(temp_best_file_name, best_file_name);
    }

    Minimax_AI best_living_ai(const std::vector<Minimax_AI>& pool) noexcept
    {
        return *std::max_element(pool.begin(), pool.end(),
                                 [](const auto& a, const auto& b)
                                 {
                                     return a.wins() < b.wins();
                                 });
    }

    Clock get_pool_clock(const Configuration& config)
    {
        if(config.has_parameter("time limit"))
        {
            const auto time_text = config.as_text("time limit");
            const auto time_spec = String::split(time_text);
            if(time_spec.size() != 2)
            {
                throw std::invalid_argument("Invalid time limit. Must be of form <number> <unit>. Got: " + time_text);
            }
            const auto number = std::stod(time_spec[0]);
            const auto unit = time_spec[1];
            if(unit == "hours" || unit == "hrs" || unit == "hr" || unit == "h")
            {
                return Clock{Clock::hours(number)};
            }
            else if(unit == "minutes" || unit == "min" || unit == "m")
            {
                return Clock{Clock::minutes(number)};
            }
            else if(unit == "seconds" || unit == "sec" || unit == "s")
            {
                return Clock{Clock::seconds(number)};
            }
            else
            {
                throw std::invalid_argument("Invalid time unit: " + unit);
            }
        }

        return Clock(Clock::seconds(std::numeric_limits<double>::infinity()));
    }

    std::vector<Minimax_AI> load_gene_pool_file(const std::string& load_file)
    {
        std::ifstream ifs(load_file);
        if( ! ifs)
        {
            std::cout << "Starting new gene pool and writing to: " << load_file << '\n';
            return {};
        }

        std::cout << "Loading gene pool file: " << load_file << " ...\n";
        std::string still_alive;
        size_t pool_line_number = 0;
        std::string pool_line;

        size_t line_number = 0;
        for(std::string line; std::getline(ifs, line);)
        {
            ++line_number;
            if(line.contains("Still Alive"))
            {
                try
                {
                    auto parse = String::split(line, ":", 1);
                    still_alive = parse.at(1);
                    pool_line_number = line_number;
                    pool_line = line;
                }
                catch(...)
                {
                    throw_on_bad_still_alive_line(line_number, line);
                }
            }
        }

        if(pool_line.empty())
        {
            std::cout << "No \"Still Alive\" lines found. Starting with empty gene pool.";
            return {};
        }

        const auto id_strings = String::split(still_alive);
        std::vector<int> ids;
        try
        {
            std::ranges::transform(id_strings, std::back_inserter(ids), String::to_number<int>);
        }
        catch(...)
        {
            throw_on_bad_still_alive_line(pool_line_number, pool_line);
        }

        auto sorted_ids = ids;
        std::ranges::sort(sorted_ids);

        std::map<int, Minimax_AI> loaded_ais;
        for(auto id : sorted_ids)
        {
            while(true)
            {
                const auto search_started_from_beginning_of_file = ifs.tellg() == 0;
                try
                {
                    loaded_ais.insert_or_assign(id, Minimax_AI{ifs, id});
                    break;
                }
                catch(const Genome_Creation_Error& e)
                {
                    if(search_started_from_beginning_of_file)
                    {
                        std::cerr << e.what() << load_file << "\n";
                        throw_on_bad_still_alive_line(pool_line_number, pool_line);
                    }
                    else
                    {
                        ifs = std::ifstream(load_file);
                    }
                }
            }
        }

        std::vector<Minimax_AI> result;
        std::ranges::transform(ids, std::back_inserter(result), [&loaded_ais](const auto id) { return loaded_ais.at(id); });

        return result;
    }

    void throw_on_bad_still_alive_line(size_t line_number, const std::string& line)
    {
        throw std::runtime_error("Invalid \"Still Alive\" line (line# " + std::to_string(line_number) + "): " + line);
    }

    size_t count_still_alive_lines(const std::string& genome_file_name) noexcept
    {
        auto genome_file = std::ifstream(genome_file_name);
        if( ! genome_file)
        {
            return 0;
        }

        std::cout << "Counting number of previous rounds...\n";
        size_t round_count = 0;
        for(std::string line; std::getline(genome_file, line);)
        {
            if(line.starts_with("Still Alive"))
            {
                ++round_count;
            }
        }

        return round_count;
    }
}<|MERGE_RESOLUTION|>--- conflicted
+++ resolved
@@ -147,29 +147,9 @@
         for(const auto& players : pool | std::views::chunk(2))
         {
             limiter.acquire();
-<<<<<<< HEAD
             const auto& white = players[0];
             const auto& black = players[1];
-            results.emplace_back(std::async(std::launch::async,
-                                            [&]()
-                                            {
-                                                const auto result =
-                                                    play_game(board,
-                                                              Clock{game_time},
-                                                              std::cref(white),
-                                                              std::cref(black),
-                                                              "Gene pool",
-                                                              "Local computer",
-                                                              game_record_file,
-                                                              false);
-                                                limiter.release();
-                                                return result;
-                                            }));
-=======
-            const auto& white = pool[index];
-            const auto& black = pool[index + 1];
             results.emplace_back(std::async(std::launch::async, pool_game, std::cref(board), game_time, white, black, std::cref(game_record_file), std::ref(limiter)));
->>>>>>> 1e3c33e0
         }
 
         std::stringstream result_printer;
