--- conflicted
+++ resolved
@@ -158,15 +158,10 @@
         std::stringstream result_printer;
         for(const auto& [future_result, players] : std::ranges::zip_view(results, pool | std::views::chunk(2)))
         {
-<<<<<<< HEAD
             auto& white = players[0];
             auto& black = players[1];
-=======
-            auto& white = pool[index];
-            auto& black = pool[index + 1];
             std::cout << '^' << std::flush;
             ++space_counter;
->>>>>>> 4cfcb9fb
 
             const auto result = future_result.get();
             const auto winner = result.winner();
