--- conflicted
+++ resolved
@@ -18,11 +18,7 @@
 #include <string>
 #include <numeric>
 #include <sstream>
-<<<<<<< HEAD
 #include <semaphore>
-#include <mutex>
-=======
->>>>>>> e2b3330d
 #include <algorithm>
 
 #include "Players/Minimax_AI.h"
