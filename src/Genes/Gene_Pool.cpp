--- conflicted
+++ resolved
@@ -158,18 +158,10 @@
         std::stringstream result_printer;
         for(const auto& [future_result, players] : std::ranges::zip_view(results, pool | std::views::chunk(2)))
         {
-<<<<<<< HEAD
             auto& white = players[0];
             auto& black = players[1];
-            std::cout << '^' << std::flush;
-            ++space_counter;
 
             const auto result = future_result.get();
-=======
-            auto& white = pool[index];
-            auto& black = pool[index + 1];
-            const auto result = results[index/2].get();
->>>>>>> aa8add28
             const auto winner = result.winner();
             result_printer << white.id() << " vs " << black.id() << ": " << color_text(winner) << " (" << result.ending_reason() << ")\n";
             std::cout << '^' << std::flush;
@@ -408,24 +400,11 @@
 
         const auto number = std::stod(time_spec[0]);
         const auto unit = time_spec[1];
-<<<<<<< HEAD
         const auto hour_names = {"hours", "hour", "hrs", "hr", "h"};
         const auto minute_names = {"minutes", "minute", "mins", "min", "m"};
         const auto second_names = {"seconds", "second", "secs", "sec", "s"};
             
         if(std::ranges::contains(hour_names, unit))
-=======
-        const auto hour_names = { "hours", "hour", "hrs", "hr", "h" };
-        const auto minute_names = { "minutes", "minute", "mins", "min", "m" };
-        const auto second_names = { "seconds", "second", "secs", "sec", "s" };
-
-        const auto contains = [](const auto& list, const auto& value)
-            {
-                return std::ranges::find(list, value) != list.end();
-            };
-
-        if(contains(hour_names, unit))
->>>>>>> aa8add28
         {
             return Clock::hours(number);
         }
