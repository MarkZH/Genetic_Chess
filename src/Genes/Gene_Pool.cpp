#include "Genes/Gene_Pool.h"

#include <vector>
#include <iostream>
#include <map>
#include <iomanip>
#include <csignal>
#include <fstream>
#include <cmath>
#include <algorithm>
#include <future>
#include <thread>
#include <chrono>
using namespace std::chrono_literals;
#include <array>
#include <cstdio>
#include <filesystem>
#include <string>
#include <numeric>
#include <sstream>
#include <semaphore>
#include <mutex>
#include <algorithm>

#include "Players/Minimax_AI.h"

#include "Game/Game.h"
#include "Game/Board.h"
#include "Game/Clock.h"
#include "Game/Game_Result.h"

#include "Utility/String.h"
#include "Utility/Configuration.h"
#include "Utility/Random.h"
#include "Utility/Exceptions.h"

namespace
{
    const std::string stop_key = "Ctrl-c";

#ifdef _WIN32
    const auto PAUSE_SIGNAL = SIGINT;
#else
    const auto PAUSE_SIGNAL = SIGTSTP;
    const std::string pause_key = "Ctrl-z";
#endif // _WIN32
    std::mutex pause_mutex;
    bool keep_going(const Clock& stop_time);

    Clock get_pool_clock(const Configuration& config);
    std::vector<Minimax_AI> load_gene_pool_file(const std::string& load_file);
    [[noreturn]] void throw_on_bad_still_alive_line(size_t line_number, const std::string& line);

    void pause_gene_pool(int);

    void record_the_living(const std::vector<Minimax_AI>& pool, const std::string& genome_file_name);

    size_t count_still_alive_lines(const std::string& genome_file_name) noexcept;
    std::vector<Minimax_AI> fill_pool(const std::string& genome_file_name, size_t gene_pool_population, size_t mutation_rate);
    void load_previous_game_stats(const std::string& game_record_file, Clock::seconds& game_time, std::array<size_t, 3>& color_wins);
    Game_Result pool_game(const Board& board,
                          const Clock::seconds game_time,
                          Minimax_AI white,
                          Minimax_AI black,
                          const std::string& game_record_file,
                          std::counting_semaphore<>& limiter) noexcept;
    Minimax_AI best_living_ai(const std::vector<Minimax_AI>& pool) noexcept;
    void record_best_ai(const std::vector<Minimax_AI>& pool, const std::string& best_file_name) noexcept;
    void print_round_header(const std::vector<Minimax_AI>& pool,
                            const std::string& genome_file_name,
                            const std::array<size_t, 3>& color_wins,
                            size_t round_count,
                            size_t first_mutation_interval,
                            size_t second_mutation_interval,
                            size_t mutation_rate,
                            Clock::seconds game_time,
                            const Clock& pool_time) noexcept;
    void print_verbose_output(const std::stringstream& result_printer, const std::vector<Minimax_AI>& pool);
}

void gene_pool(const std::string& config_file)
{
    signal(PAUSE_SIGNAL, pause_gene_pool);

    const auto config = Configuration(config_file);
    const auto maximum_simultaneous_games = config.as_positive_number<int>("maximum simultaneous games");
    const auto gene_pool_population = config.as_positive_number<size_t>("gene pool population");
    const auto genome_file_name = config.as_text("gene pool file");
    if(genome_file_name.empty())
    {
        throw std::invalid_argument("Gene pool file name cannot be blank.");
    }

    const auto first_mutation_rate = config.as_positive_number<size_t>("first mutation rate");
    const auto first_mutation_interval = config.as_positive_number<size_t>("first mutation interval");
    const auto second_mutation_rate = config.as_positive_number<size_t>("second mutation rate");
    const auto second_mutation_interval = config.as_positive_number<size_t>("second mutation interval");

    const auto minimum_game_time = config.as_positive_time_duration<Clock::seconds>("minimum game time");
    const auto maximum_game_time = config.as_positive_time_duration<Clock::seconds>("maximum game time");
    if(maximum_game_time < minimum_game_time)
    {
        std::cerr << "Minimum game time = " << minimum_game_time.count() << "\n";
        std::cerr << "Maximum game time = " << maximum_game_time.count() << "\n";
        throw std::invalid_argument("Maximum game time must be greater than the minimum game time.");
    }
    const auto game_time_increment = config.as_time_duration<Clock::seconds>("game time increment");

    const auto board = Board{config.as_text_or_default("FEN", Board().fen())};
    const auto verbose_output = config.as_boolean("output volume", "verbose", "quiet");

    auto pool_clock = get_pool_clock(config);
    pool_clock.start(Piece_Color::WHITE);

    if(config.any_unused_parameters())
    {
        std::cout << "There were unused parameters in the file: " << config_file << '\n';
        config.print_unused_parameters();
        return;
    }

    auto round_count = count_still_alive_lines(genome_file_name);
    auto pool = fill_pool(genome_file_name, gene_pool_population, first_mutation_rate);

    const auto game_record_file = genome_file_name + "_games.pgn";
    auto game_time = game_time_increment > 0.0s ? minimum_game_time : maximum_game_time;
    std::array<size_t, 3> color_wins{}; // indexed with [Winner_Color]
    load_previous_game_stats(game_record_file, game_time, color_wins);
    game_time = std::clamp(game_time, minimum_game_time, maximum_game_time);

    const auto best_file_name = genome_file_name + "_best_genome.txt";

    while(keep_going(pool_clock))
    {
        const auto mutation_phase = round_count++ % (first_mutation_interval + second_mutation_interval);
        const auto mutation_rate = mutation_phase < first_mutation_interval ? first_mutation_rate : second_mutation_rate;

        print_round_header(pool, genome_file_name, color_wins, round_count, first_mutation_interval, second_mutation_interval, mutation_rate, game_time, pool_clock);

        std::vector<std::future<Game_Result>> results;
        auto limiter = std::counting_semaphore(maximum_simultaneous_games);
        for(size_t index = 0; index < gene_pool_population; index += 2)
        {
<<<<<<< HEAD
            limiter.acquire();
=======
>>>>>>> ff281f7d
            const auto& white = pool[index];
            const auto& black = pool[index + 1];
            results.emplace_back(std::async(std::launch::async, pool_game, std::cref(board), game_time, white, black, std::cref(game_record_file), std::ref(limiter)));
        }

        std::stringstream result_printer;
        for(size_t index = 0; index < gene_pool_population; index += 2)
        {
            auto& white = pool[index];
            auto& black = pool[index + 1];

            const auto result = results[index/2].get();
            const auto winner = result.winner();
            result_printer << white.id() << " vs " << black.id() << ": " << color_text(winner) << " (" << result.ending_reason() << ")\n";

            const auto mating_winner = (winner == Winner_Color::NONE ? (Random::coin_flip() ? Winner_Color::WHITE : Winner_Color::BLACK) : winner);
            auto& winning_player = (mating_winner == Winner_Color::WHITE ? white : black);
            auto& losing_player = (winning_player.id() == white.id() ? black : white);

            auto offspring = Minimax_AI(white, black);
            offspring.mutate(mutation_rate);
            offspring.print(genome_file_name);
            losing_player = offspring;

            ++color_wins[static_cast<int>(winner)];
            if(winner == Winner_Color::NONE)
            {
                winning_player.add_draw();
            }
            else
            {
                winning_player.add_win();
            }
        }

        Random::shuffle(pool);

        record_the_living(pool, genome_file_name);
        record_best_ai(pool, best_file_name);

        if(verbose_output)
        {
            print_verbose_output(result_printer, pool);
        }

        game_time = std::clamp(game_time + game_time_increment, minimum_game_time, maximum_game_time);
    }
    std::cout << "Done.\n";
}

namespace
{
    bool keep_going(const Clock& pool_clock)
    {
        if(auto pause_lock = std::unique_lock(pause_mutex, std::try_to_lock); ! pause_lock.owns_lock())
        {
        #ifdef _WIN32
            return false;
        #else
            std::cout << "\nGene pool paused. Press " << pause_key << " to continue ";
            std::cout << "or " << stop_key << " to quit.\n";
            pause_lock.lock();
        #endif // _WIN32
        }
        return ! pool_clock.running_time_expired();
    }

    void pause_gene_pool(int)
    {
        static auto pause_lock = std::unique_lock(pause_mutex, std::defer_lock);

        if(pause_lock.owns_lock())
        {
            pause_lock.unlock();
            std::cout << "\nResuming ...\n";
        }
        else
        {
            pause_lock.lock();
            std::cout << "\nGetting to a good stopping point ...\n";
        }
    }

    std::vector<Minimax_AI> fill_pool(const std::string& genome_file_name, size_t gene_pool_population, size_t mutation_rate)
    {
        auto pool = load_gene_pool_file(genome_file_name);
        const auto old_pool_size = pool.size();
        pool.resize(gene_pool_population);
        for(auto i = old_pool_size; i < pool.size(); ++i)
        {
            pool[i].mutate(mutation_rate);
            pool[i].print(genome_file_name);
        }

        return pool;
    }

    void record_the_living(const std::vector<Minimax_AI>& pool, const std::string& genome_file_name)
    {
        auto ofs = std::ofstream(genome_file_name, std::ios::app);
        if( ! ofs)
        {
            throw std::runtime_error("Could not open gene pool file for writing: " + genome_file_name);
        }

        ofs << "Still Alive: ";
        for(const auto& ai : pool)
        {
            ofs << ai.id() << " ";
        }
        ofs << "\n\n";
    }

    void print_round_header(const std::vector<Minimax_AI>& pool,
                            const std::string& genome_file_name,
                            const std::array<size_t, 3>& color_wins,
                            const size_t round_count,
                            const size_t first_mutation_interval,
                            const size_t second_mutation_interval,
                            const size_t mutation_rate,
                            const Clock::seconds game_time,
                            const Clock& pool_time) noexcept
    {
        std::cout << "\n=======================\n\n"
                  << "Gene pool size: " << pool.size()
                  << "  Gene pool file name: " << genome_file_name
                  << "\nGames: " << std::accumulate(color_wins.begin(), color_wins.end(), size_t{0})
                  << "  White wins: " << color_wins[static_cast<int>(Winner_Color::WHITE)]
                  << "  Black wins: " << color_wins[static_cast<int>(Winner_Color::BLACK)]
                  << "  Draws: " << color_wins[static_cast<int>(Winner_Color::NONE)]
                  << "\nRounds: " << round_count
                  << "  Mutation rate phase: " << round_count % (first_mutation_interval + second_mutation_interval)
                  << " (" << first_mutation_interval << "/" << second_mutation_interval << ")"
                  << "\nMutation rate: " << mutation_rate << "  Game time: " << game_time.count() << " sec"
                  << "\nTime until stop: " << std::round((pool_time.running_time_left()).count()) << " seconds\n\n";

        const auto best_living = best_living_ai(pool);
        std::cout << "Best living ID : " << best_living.id() << " with " << String::pluralize(best_living.wins(), "win") + "\n\n";

    #ifdef _WIN32
        std::cout << "Quit after this round: " << stop_key << "    Abort: " << stop_key << " " << stop_key << "\n\n";
    #else
        std::cout << "Pause: " << pause_key << "    Abort: " << stop_key << "\n\n";
    #endif // _WIN32
    }

    void print_verbose_output(const std::stringstream& result_printer, const std::vector<Minimax_AI>& pool)
    {
        std::cout << result_printer.str();

        // widths of columns for stats printout
        const auto largest_id = std::ranges::max_element(pool)->id();
        const auto id_column_width = int(std::to_string(largest_id).size() + 1);
        const auto win_column_width = 7;
        const auto draw_column_width = 7;

        // Write stat headers
        std::cout << "\n"
                  << std::setw(id_column_width) << "ID"
                  << std::setw(win_column_width) << "Wins"
                  << std::setw(draw_column_width) << "Draws" << "\n";

        // Write stats for each specimen
        for(const auto& ai : pool)
        {
            std::cout << std::setw(id_column_width) << ai.id()
                      << std::setw(win_column_width) << ai.wins()
                      << std::setw(draw_column_width) << ai.draws() << "\n";
        }
    }

    void load_previous_game_stats(const std::string& game_record_file, Clock::seconds& game_time, std::array<size_t, 3>& color_wins)
    {
        auto ifs = std::ifstream(game_record_file);
        if( ! ifs)
        {
            return;
        }

        // Use game time from last run of this gene pool
        std::cout << "Searching " << game_record_file << " for last game time and stats ...\n";
        for(std::string line; std::getline(ifs, line);)
        {
            line = String::trim_outer_whitespace(line);
            if(line.starts_with("[TimeControl"))
            {
                game_time = String::to_duration<Clock::seconds>(String::extract_delimited_text(line, '"', '"'));
            }
            else if(line.starts_with("[Result"))
            {
                auto result = String::extract_delimited_text(line, '"', '"');
                if(result == "1-0")
                {
                    color_wins[static_cast<int>(Winner_Color::WHITE)]++;
                }
                else if(result == "0-1")
                {
                    color_wins[static_cast<int>(Winner_Color::BLACK)]++;
                }
                else if(result == "1/2-1/2")
                {
                    color_wins[static_cast<int>(Winner_Color::NONE)]++;
                }
                else
                {
                    throw std::invalid_argument("Bad PGN Result line: " + line);
                }
            }
        }
    }

    Game_Result pool_game(const Board& board,
                          const Clock::seconds game_time,
                          Minimax_AI white,
                          Minimax_AI black,
                          const std::string& game_record_file,
                          std::counting_semaphore<>& limiter) noexcept
    {
        limiter.ask();
        const auto result = play_game(board, Clock{ game_time }, white, black, "Gene pool", "Local computer", game_record_file, false);
        limiter.release();
        return result;
    }

    void record_best_ai(const std::vector<Minimax_AI>& pool, const std::string& best_file_name) noexcept
    {
        const auto temp_best_file_name = best_file_name + ".tmp";
        best_living_ai(pool).print(temp_best_file_name);
        std::filesystem::rename(temp_best_file_name, best_file_name);
    }

    Minimax_AI best_living_ai(const std::vector<Minimax_AI>& pool) noexcept
    {
        return *std::max_element(pool.begin(), pool.end(),
                                 [](const auto& a, const auto& b)
                                 {
                                     return a.wins() < b.wins();
                                 });
    }

    Clock get_pool_clock(const Configuration& config)
    {
        if(config.has_parameter("time limit"))
        {
            const auto time_text = config.as_text("time limit");
            const auto time_spec = String::split(time_text);
            if(time_spec.size() != 2)
            {
                throw std::invalid_argument("Invalid time limit. Must be of form <number> <unit>. Got: " + time_text);
            }
            const auto number = std::stod(time_spec[0]);
            const auto unit = time_spec[1];
            const auto hour_names = {"hours", "hour", "hrs", "hr", "h"};
            const auto minute_names = {"minutes", "minute", "mins", "min", "m"};
            const auto second_names = {"seconds", "second", "secs", "sec", "s"};
            
            const auto contains = [](const auto& list, const auto& value)
                {
                    return std::find(list.begin(), list.end(), value) != list.end();
                };

            if(contains(hour_names, unit))
            {
                return Clock{Clock::hours(number)};
            }
            else if(contains(minute_names, unit))
            {
                return Clock{Clock::minutes(number)};
            }
            else if(contains(second_names, unit))
            {
                return Clock{Clock::seconds(number)};
            }
            else
            {
                throw std::invalid_argument("Invalid time unit: " + unit);
            }
        }

        return Clock(Clock::seconds(std::numeric_limits<double>::infinity()));
    }

    std::vector<Minimax_AI> load_gene_pool_file(const std::string& load_file)
    {
        std::ifstream ifs(load_file);
        if( ! ifs)
        {
            std::cout << "Starting new gene pool and writing to: " << load_file << '\n';
            return {};
        }

        std::cout << "Loading gene pool file: " << load_file << " ...\n";
        std::string still_alive;
        size_t pool_line_number = 0;
        std::string pool_line;

        size_t line_number = 0;
        for(std::string line; std::getline(ifs, line);)
        {
            ++line_number;
            if(String::contains(line, "Still Alive"))
            {
                try
                {
                    auto parse = String::split(line, ":", 1);
                    still_alive = parse.at(1);
                    pool_line_number = line_number;
                    pool_line = line;
                }
                catch(...)
                {
                    throw_on_bad_still_alive_line(line_number, line);
                }
            }
        }

        if(pool_line.empty())
        {
            std::cout << "No \"Still Alive\" lines found. Starting with empty gene pool.";
            return {};
        }

        const auto id_strings = String::split(still_alive);
        std::vector<int> ids;
        try
        {
            std::ranges::transform(id_strings, std::back_inserter(ids), String::to_number<int>);
        }
        catch(...)
        {
            throw_on_bad_still_alive_line(pool_line_number, pool_line);
        }

        auto sorted_ids = ids;
        std::ranges::sort(sorted_ids);

        std::map<int, Minimax_AI> loaded_ais;
        for(auto id : sorted_ids)
        {
            while(true)
            {
                const auto search_started_from_beginning_of_file = ifs.tellg() == 0;
                try
                {
                    loaded_ais.insert_or_assign(id, Minimax_AI{ifs, id});
                    break;
                }
                catch(const Genome_Creation_Error& e)
                {
                    if(search_started_from_beginning_of_file)
                    {
                        std::cerr << e.what() << load_file << "\n";
                        throw_on_bad_still_alive_line(pool_line_number, pool_line);
                    }
                    else
                    {
                        ifs = std::ifstream(load_file);
                    }
                }
            }
        }

        std::vector<Minimax_AI> result;
        std::ranges::transform(ids, std::back_inserter(result), [&loaded_ais](const auto id) { return loaded_ais.at(id); });

        return result;
    }

    void throw_on_bad_still_alive_line(size_t line_number, const std::string& line)
    {
        throw std::runtime_error("Invalid \"Still Alive\" line (line# " + std::to_string(line_number) + "): " + line);
    }

    size_t count_still_alive_lines(const std::string& genome_file_name) noexcept
    {
        auto genome_file = std::ifstream(genome_file_name);
        if( ! genome_file)
        {
            return 0;
        }

        std::cout << "Counting number of previous rounds...\n";
        size_t round_count = 0;
        for(std::string line; std::getline(genome_file, line);)
        {
            if(line.starts_with("Still Alive"))
            {
                ++round_count;
            }
        }

        return round_count;
    }
}<|MERGE_RESOLUTION|>--- conflicted
+++ resolved
@@ -141,10 +141,6 @@
         auto limiter = std::counting_semaphore(maximum_simultaneous_games);
         for(size_t index = 0; index < gene_pool_population; index += 2)
         {
-<<<<<<< HEAD
-            limiter.acquire();
-=======
->>>>>>> ff281f7d
             const auto& white = pool[index];
             const auto& black = pool[index + 1];
             results.emplace_back(std::async(std::launch::async, pool_game, std::cref(board), game_time, white, black, std::cref(game_record_file), std::ref(limiter)));
@@ -363,7 +359,7 @@
                           const std::string& game_record_file,
                           std::counting_semaphore<>& limiter) noexcept
     {
-        limiter.ask();
+        limiter.acquire();
         const auto result = play_game(board, Clock{ game_time }, white, black, "Gene pool", "Local computer", game_record_file, false);
         limiter.release();
         return result;
