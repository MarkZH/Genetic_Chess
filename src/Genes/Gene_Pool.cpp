#include "Genes/Gene_Pool.h"

#include <vector>
#include <iostream>
#include <map>
#include <iomanip>
#include <csignal>
#include <fstream>
#include <cmath>
#include <algorithm>
#include <future>
#include <thread>
#include <chrono>
using namespace std::chrono_literals;
#include <array>
#include <cstdio>
#include <filesystem>
#include <string>
#include <numeric>
#include <sstream>
#include <semaphore>
#include <mutex>

#include "Players/Minimax_AI.h"

#include "Game/Game.h"
#include "Game/Board.h"
#include "Game/Clock.h"
#include "Game/Game_Result.h"

#include "Utility/String.h"
#include "Utility/Configuration.h"
#include "Utility/Random.h"
#include "Utility/Exceptions.h"

namespace
{
    const std::string stop_key = "Ctrl-c";

#ifdef _WIN32
    const auto PAUSE_SIGNAL = SIGINT;
#else
    const auto PAUSE_SIGNAL = SIGTSTP;
    const std::string pause_key = "Ctrl-z";
#endif // _WIN32
    std::mutex pause_mutex;
    bool keep_going();

    std::vector<Minimax_AI> load_gene_pool_file(const std::string& load_file);
    [[noreturn]] void throw_on_bad_still_alive_line(size_t line_number, const std::string& line);

    void pause_gene_pool(int);

    void record_the_living(const std::vector<Minimax_AI>& pool, const std::string& genome_file_name);

    size_t count_still_alive_lines(const std::string& genome_file_name) noexcept;
    int count_wins(const std::string& file_name, int id);
    std::vector<Minimax_AI> fill_pool(const std::string& genome_file_name, size_t gene_pool_population, const std::string& seed_ai_specification, size_t mutation_rate);
    void load_previous_game_stats(const std::string& game_record_file, Clock::seconds& game_time, std::array<size_t, 3>& color_wins);
    struct best_ai_stats { int id = 0; int wins = 0; double wins_to_beat = 0.0; };
    best_ai_stats recall_previous_best_stats(const std::string& best_file_name, const std::string& game_record_file) noexcept;
    void update_best_stats(best_ai_stats& best_stats, const std::vector<Minimax_AI>& pool, const std::string& best_file_name) noexcept;
    void print_round_header(const std::vector<Minimax_AI>& pool,
                            const std::string& genome_file_name,
                            const std::array<size_t, 3>& color_wins,
                            size_t round_count,
                            size_t first_mutation_interval,
                            size_t second_mutation_interval,
                            size_t mutation_rate,
                            Clock::seconds game_time,
                            best_ai_stats best_stats) noexcept;
    void print_verbose_output(const std::stringstream& result_printer, const std::vector<Minimax_AI>& pool);
}

void gene_pool(const std::string& config_file)
{
    signal(PAUSE_SIGNAL, pause_gene_pool);

    const auto config = Configuration(config_file);
    const auto maximum_simultaneous_games = config.as_positive_number<int>("maximum simultaneous games");
    const auto gene_pool_population = config.as_positive_number<size_t>("gene pool population");
    const auto roaming_distance = config.as_positive_number<double>("roaming distance");
    const auto genome_file_name = config.as_text("gene pool file");
    if(genome_file_name.empty())
    {
        throw std::invalid_argument("Gene pool file name cannot be blank.");
    }

    const auto first_mutation_rate = config.as_positive_number<size_t>("first mutation rate");
    const auto first_mutation_interval = config.as_positive_number<size_t>("first mutation interval");
    const auto second_mutation_rate = config.as_positive_number<size_t>("second mutation rate");
    const auto second_mutation_interval = config.as_positive_number<size_t>("second mutation interval");

    const auto minimum_game_time = config.as_positive_time_duration<Clock::seconds>("minimum game time");
    const auto maximum_game_time = config.as_positive_time_duration<Clock::seconds>("maximum game time");
    if(maximum_game_time < minimum_game_time)
    {
        std::cerr << "Minimum game time = " << minimum_game_time.count() << "\n";
        std::cerr << "Maximum game time = " << maximum_game_time.count() << "\n";
        throw std::invalid_argument("Maximum game time must be greater than the minimum game time.");
    }
    const auto game_time_increment = config.as_time_duration<Clock::seconds>("game time increment");

    const auto board = Board{config.as_text_or_default("FEN", Board().fen())};
    const auto seed_ai_specification = config.as_text_or_default("seed", "");
    const auto verbose_output = config.as_boolean("output volume", "verbose", "quiet");

    if(config.any_unused_parameters())
    {
        std::cout << "There were unused parameters in the file: " << config_file << std::endl;
        config.print_unused_parameters();
        std::cout << "\nPress enter to continue or " << stop_key << " to quit ..." << std::endl;
        std::cin.get();
    }

    auto round_count = count_still_alive_lines(genome_file_name);
    auto pool = fill_pool(genome_file_name, gene_pool_population, seed_ai_specification, first_mutation_rate);

    const auto game_record_file = genome_file_name + "_games.pgn";
    auto game_time = game_time_increment > 0.0s ? minimum_game_time : maximum_game_time;
    std::array<size_t, 3> color_wins{}; // indexed with [Winner_Color]
    load_previous_game_stats(game_record_file, game_time, color_wins);
    game_time = std::clamp(game_time, minimum_game_time, maximum_game_time);

    const auto best_file_name = genome_file_name + "_best_genome.txt";
    auto best_stats = recall_previous_best_stats(best_file_name, game_record_file);

    while(keep_going())
    {
        const auto mutation_phase = round_count++ % (first_mutation_interval + second_mutation_interval);
        const auto mutation_rate = mutation_phase < first_mutation_interval ? first_mutation_rate : second_mutation_rate;

        print_round_header(pool, genome_file_name, color_wins, round_count, first_mutation_interval, second_mutation_interval, mutation_rate, game_time, best_stats);

        // The shuffled pool list determines the match-ups. After shuffling the list,
        // adjacent AIs are matched as opponents.
        Random::stir_order(pool, roaming_distance);
        std::vector<std::future<Game_Result>> results;
        auto limiter = std::counting_semaphore(maximum_simultaneous_games);
        for(size_t index = 0; index < gene_pool_population; index += 2)
        {
            limiter.acquire();
            const auto& white = pool[index];
            const auto& black = pool[index + 1];
            results.emplace_back(std::async(std::launch::async,
                                            [&]()
                                            {
                                                const auto result =
                                                    play_game(board,
                                                              Clock{game_time},
                                                              std::cref(white),
                                                              std::cref(black),
                                                              "Gene pool",
                                                              "Local computer",
                                                              game_record_file);
                                                limiter.release();
                                                return result;
                                            }));
        }

        std::stringstream result_printer;
        for(size_t index = 0; index < gene_pool_population; index += 2)
        {
            auto& white = pool[index];
            auto& black = pool[index + 1];

            const auto result = results[index/2].get();
            const auto winner = result.winner();
            result_printer << white.id() << " vs " << black.id() << ": " << color_text(winner) << " (" << result.ending_reason() << ")\n";

            const auto mating_winner = (winner == Winner_Color::NONE ? (Random::coin_flip() ? Winner_Color::WHITE : Winner_Color::BLACK) : winner);
            auto& winning_player = (mating_winner == Winner_Color::WHITE ? white : black);
            auto& losing_player = (winning_player.id() == white.id() ? black : white);

            auto offspring = Minimax_AI(white, black);
            offspring.mutate(mutation_rate);
            offspring.print(genome_file_name);
            losing_player = offspring;

            ++color_wins[static_cast<int>(winner)];
            if(winner == Winner_Color::NONE)
            {
                winning_player.add_draw();
            }
            else
            {
                winning_player.add_win();
            }
        }

        record_the_living(pool, genome_file_name);
        update_best_stats(best_stats, pool, best_file_name);

        if(verbose_output)
        {
            print_verbose_output(result_printer, pool);
        }

        game_time = std::clamp(game_time + game_time_increment, minimum_game_time, maximum_game_time);
    }
    std::cout << "Done." << std::endl;
}

namespace
{
    bool keep_going()
    {
        if(auto pause_lock = std::unique_lock(pause_mutex, std::try_to_lock); ! pause_lock.owns_lock())
        {
        #ifdef _WIN32
            return false;
        #else
            std::cout << "\nGene pool paused. Press " << pause_key << " to continue ";
            std::cout << "or " << stop_key << " to quit." << std::endl;
            pause_lock.lock();
        #endif // _WIN32
        }
        return true;
    }

    void pause_gene_pool(int)
    {
        static auto pause_lock = std::unique_lock(pause_mutex, std::defer_lock);

        if(pause_lock.owns_lock())
        {
            pause_lock.unlock();
            std::cout << "\nResuming ..." << std::endl;
        }
        else
        {
            pause_lock.lock();
            std::cout << "\nGetting to a good stopping point ..." << std::endl;
        }
    }

    std::vector<Minimax_AI> fill_pool(const std::string& genome_file_name, size_t gene_pool_population, const std::string& seed_ai_specification, size_t mutation_rate)
    {
        auto pool = load_gene_pool_file(genome_file_name);
        if(pool.empty() && ! seed_ai_specification.empty())
        {
            const auto seed_split = String::split(seed_ai_specification, "/");
            if(seed_split.size() > 2)
            {
                throw std::runtime_error("Too many parameters in the seed configuration\nseed = " + seed_ai_specification);
            }
            const auto file_name = String::trim_outer_whitespace(seed_split.front());
            const auto seed_id = seed_split.size() == 2 ? String::to_number<int>(seed_split.back()) : find_last_id(file_name);
            const auto seed_ai = Minimax_AI(file_name, seed_id);
            std::cout << "Seeding with #" << seed_ai.id() << " from file " << file_name << std::endl;
            pool = {seed_ai};
        }

        const auto old_pool_size = pool.size();
        pool.resize(gene_pool_population);
        for(auto i = old_pool_size; i < pool.size(); ++i)
        {
            pool[i].mutate(mutation_rate);
            pool[i].print(genome_file_name);
        }

        return pool;
    }

    void record_the_living(const std::vector<Minimax_AI>& pool, const std::string& genome_file_name)
    {
        auto ofs = std::ofstream(genome_file_name, std::ios::app);
        if( ! ofs)
        {
            throw std::runtime_error("Could not open gene pool file for writing: " + genome_file_name);
        }

        ofs << "\nStill Alive: ";
        for(const auto& ai : pool)
        {
            ofs << ai.id() << " ";
        }
        ofs << "\n\n" << std::flush;
    }

    void print_round_header(const std::vector<Minimax_AI>& pool,
                            const std::string& genome_file_name,
                            const std::array<size_t, 3>& color_wins,
                            const size_t round_count,
                            const size_t first_mutation_interval,
                            const size_t second_mutation_interval,
                            const size_t mutation_rate,
                            const Clock::seconds game_time,
                            const best_ai_stats best_stats) noexcept
    {
        std::cout << "\n=======================\n\n"
                  << "Gene pool size: " << pool.size()
                  << "  Gene pool file name: " << genome_file_name
                  << "\nGames: " << std::accumulate(color_wins.begin(), color_wins.end(), size_t{0})
                  << "  White wins: " << color_wins[static_cast<int>(Winner_Color::WHITE)]
                  << "  Black wins: " << color_wins[static_cast<int>(Winner_Color::BLACK)]
                  << "  Draws: " << color_wins[static_cast<int>(Winner_Color::NONE)]
                  << "\nRounds: " << round_count
                  << "  Mutation rate phase: " << round_count % (first_mutation_interval + second_mutation_interval)
                  << " (" << first_mutation_interval << "/" << second_mutation_interval << ")"
                  << "\nMutation rate: " << mutation_rate << "  Game time: " << game_time.count() << " sec\n\n";

        std::cout << "Wins to be recorded as best: " << best_stats.wins_to_beat
                  << "\nBest ID        : " << best_stats.id << " with " << String::pluralize(best_stats.wins, "win") << "\n";
        const auto best_living = std::ranges::max_element(pool, [](const auto& a, const auto& b) { return a.wins() < b.wins(); });
        std::cout << "Best living ID : " << best_living->id() << " with " << String::pluralize(best_living->wins(), "win") + "\n\n";

    #ifdef _WIN32
        std::cout << "Quit after this round: " << stop_key << "    Abort: " << stop_key << " " << stop_key << "\n" << std::endl;
    #else
        std::cout << "Pause: " << pause_key << "    Abort: " << stop_key << "\n" << std::endl;
    #endif // _WIN32
    }

    void print_verbose_output(const std::stringstream& result_printer, const std::vector<Minimax_AI>& pool)
    {
        std::cout << result_printer.str();

        // widths of columns for stats printout
        const auto largest_id = std::ranges::max_element(pool)->id();
        const auto id_column_width = int(std::to_string(largest_id).size() + 1);
        const auto win_column_width = 7;
        const auto draw_column_width = 7;

        // Write stat headers
        std::cout << "\n"
                  << std::setw(id_column_width) << "ID"
                  << std::setw(win_column_width) << "Wins"
                  << std::setw(draw_column_width) << "Draws" << "\n";

        // Write stats for each specimen
        for(const auto& ai : pool)
        {
            std::cout << std::setw(id_column_width) << ai.id()
                      << std::setw(win_column_width) << ai.wins()
                      << std::setw(draw_column_width) << ai.draws() << "\n";
        }
    }

    void load_previous_game_stats(const std::string& game_record_file, Clock::seconds& game_time, std::array<size_t, 3>& color_wins)
    {
        auto ifs = std::ifstream(game_record_file);
        if( ! ifs)
        {
            return;
        }

        // Use game time from last run of this gene pool
        std::cout << "Searching " << game_record_file << " for last game time and stats ..." << std::endl;
        for(std::string line; std::getline(ifs, line);)
        {
            line = String::trim_outer_whitespace(line);
            if(line.starts_with("[TimeControl"))
            {
                game_time = String::to_duration<Clock::seconds>(String::extract_delimited_text(line, "\"", "\""));
            }
            else if(line.starts_with("[Result"))
            {
                auto result = String::extract_delimited_text(line, "\"", "\"");
                if(result == "1-0")
                {
                    color_wins[static_cast<int>(Winner_Color::WHITE)]++;
                }
                else if(result == "0-1")
                {
                    color_wins[static_cast<int>(Winner_Color::BLACK)]++;
                }
                else if(result == "1/2-1/2")
                {
                    color_wins[static_cast<int>(Winner_Color::NONE)]++;
                }
                else
                {
                    throw std::invalid_argument("Bad PGN Result line: " + line);
                }
            }
        }
    }

    best_ai_stats recall_previous_best_stats(const std::string& best_file_name, const std::string& game_record_file) noexcept
    {
        try
        {
            const auto best_id = find_last_id(best_file_name);
            std::cout << "Searching for previous best AI win counts ..." << std::endl;
            auto wins = count_wins(game_record_file, best_id);
            return {best_id, wins, double(wins)};
        }
        catch(...)
        {
            return {};
        }
    }

    void update_best_stats(best_ai_stats& best_stats, const std::vector<Minimax_AI>& pool, const std::string& best_file_name) noexcept
    {
        // Slowly reduce the wins required to be recorded as best to allow
        // later AIs that are playing against a better field to be recorded.
        const double decay_constant = 0.99;
        best_stats.wins_to_beat *= decay_constant;

        const auto& winningest_live_ai = *std::ranges::max_element(pool, [](const auto& a, const auto& b) { return a.wins() < b.wins(); });
        const auto win_count = winningest_live_ai.wins();

        if(win_count > best_stats.wins_to_beat)
        {
            best_stats.wins_to_beat = win_count;
            best_stats.id = winningest_live_ai.id();
            best_stats.wins = win_count;

            const auto temp_best_file_name = best_file_name + ".tmp";
            winningest_live_ai.print(temp_best_file_name);
            std::filesystem::rename(temp_best_file_name, best_file_name);
        }
    }

    std::vector<Minimax_AI> load_gene_pool_file(const std::string& load_file)
    {
        std::ifstream ifs(load_file);
        if( ! ifs)
        {
            std::cout << "Starting new gene pool and writing to: " << load_file << std::endl;
            return {};
        }

        std::cout << "Loading gene pool file: " << load_file << " ..." << std::endl;
        std::string still_alive;
        size_t pool_line_number = 0;
        std::string pool_line;

        size_t line_number = 0;
        for(std::string line; std::getline(ifs, line);)
        {
            ++line_number;
            if(String::contains(line, "Still Alive"))
            {
                try
                {
                    auto parse = String::split(line, ":", 1);
                    still_alive = parse.at(1);
                    pool_line_number = line_number;
                    pool_line = line;
                }
                catch(...)
                {
                    throw_on_bad_still_alive_line(line_number, line);
                }
            }
        }

        if(pool_line.empty())
        {
            std::cout << "No \"Still Alive\" lines found. Starting with empty gene pool.";
            return {};
        }

        const auto id_strings = String::split(still_alive);
        std::vector<int> ids;
        try
        {
            std::ranges::transform(id_strings, std::back_inserter(ids), String::to_number<int>);
        }
        catch(...)
        {
            throw_on_bad_still_alive_line(pool_line_number, pool_line);
        }

        auto sorted_ids = ids;
        std::ranges::sort(sorted_ids);

        std::map<int, Minimax_AI> loaded_ais;
        for(auto id : sorted_ids)
        {
            while(true)
            {
                const auto search_started_from_beginning_of_file = ifs.tellg() == 0;
                try
                {
                    loaded_ais.insert_or_assign(id, Minimax_AI{ifs, id});
                    break;
                }
                catch(const Genome_Creation_Error& e)
                {
                    if(search_started_from_beginning_of_file)
                    {
                        std::cerr << e.what() << load_file << "\n";
                        throw_on_bad_still_alive_line(pool_line_number, pool_line);
                    }
                    else
                    {
                        ifs = std::ifstream(load_file);
                    }
                }
            }
        }

        std::vector<Minimax_AI> result;
        std::ranges::transform(ids, std::back_inserter(result), [&loaded_ais](const auto id) { return loaded_ais.at(id); });

        return result;
    }

    void throw_on_bad_still_alive_line(size_t line_number, const std::string& line)
    {
        throw std::runtime_error("Invalid \"Still Alive\" line (line# " + std::to_string(line_number) + "): " + line);
    }

    size_t count_still_alive_lines(const std::string& genome_file_name) noexcept
    {
        auto genome_file = std::ifstream(genome_file_name);
        if( ! genome_file)
        {
            return 0;
        }

        std::cout << "Counting number of previous rounds..." << std::endl;
        size_t round_count = 0;
        for(std::string line; std::getline(genome_file, line);)
        {
            line = String::trim_outer_whitespace(line);
            if(line.starts_with("Still Alive"))
            {
                ++round_count;
            }
        }

        return round_count;
    }

    int count_wins(const std::string& file_name, int id)
    {
        auto input = std::ifstream(file_name);
        if( ! input)
        {
            return 0;
        }

        auto win_count = 0;
        for(std::string line; std::getline(input, line);)
        {
            line = String::remove_extra_whitespace(line);
            const auto is_white_player = line.starts_with("[White");
            const auto is_black_player = line.starts_with("[Black");
            if(is_white_player || is_black_player)
            {
<<<<<<< HEAD
                const auto number_begin = std::ranges::find_if(line, [](const auto c) { return std::isdigit(c); });
                const auto number_end = std::find_if_not(std::next(number_begin), line.end(), [](const auto c) { return std::isdigit(c); });
=======
                const auto number_begin = std::find_if(line.begin(), line.end(), String::isdigit);
                const auto number_end = std::find_if_not(std::next(number_begin), line.end(), String::isdigit);
>>>>>>> 68d28c5b
                const auto player_id = String::to_number<int>({number_begin, number_end});
                if(player_id == id)
                {
                    while(std::getline(input, line))
                    {
                        line = String::remove_extra_whitespace(line);
                        if(line.starts_with("[Result"))
                        {
                            if((is_white_player && String::contains(line, "1-0")) ||
                               (is_black_player && String::contains(line, "0-1")))
                            {
                                ++win_count;
                            }
                            break;
                        }
                    }
                }
            }
        }

        return win_count;
    }
}<|MERGE_RESOLUTION|>--- conflicted
+++ resolved
@@ -543,13 +543,8 @@
             const auto is_black_player = line.starts_with("[Black");
             if(is_white_player || is_black_player)
             {
-<<<<<<< HEAD
-                const auto number_begin = std::ranges::find_if(line, [](const auto c) { return std::isdigit(c); });
-                const auto number_end = std::find_if_not(std::next(number_begin), line.end(), [](const auto c) { return std::isdigit(c); });
-=======
-                const auto number_begin = std::find_if(line.begin(), line.end(), String::isdigit);
+                const auto number_begin = std::ranges::find_if(line, String::isdigit);
                 const auto number_end = std::find_if_not(std::next(number_begin), line.end(), String::isdigit);
->>>>>>> 68d28c5b
                 const auto player_id = String::to_number<int>({number_begin, number_end});
                 if(player_id == id)
                 {
