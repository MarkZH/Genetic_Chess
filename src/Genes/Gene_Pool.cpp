--- conflicted
+++ resolved
@@ -152,14 +152,9 @@
                                                               std::cref(black),
                                                               "Gene pool",
                                                               "Local computer",
-<<<<<<< HEAD
-                                                              game_record_file);
-                                                limiter.release();
-=======
                                                               game_record_file,
                                                               false);
-                                                limiter.done();
->>>>>>> bcbb1c86
+                                                limiter.release();
                                                 return result;
                                             }));
         }
