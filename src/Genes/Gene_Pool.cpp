--- conflicted
+++ resolved
@@ -391,19 +391,11 @@
             const auto unit = time_spec[1];
             if(unit == "hours" || unit == "hrs" || unit == "hr" || unit == "h")
             {
-<<<<<<< HEAD
-                return {Clock::hours(number)};
+                return Clock{Clock::hours(number)};
             }
             else if(unit == "minutes" || unit == "min" || unit == "m")
             {
-                return {Clock::minutes(number)};
-=======
-                return Clock{Clock::hours(number)};
-            }
-            else if(unit == "minutes" || unit == "min" || unit == "m")
-            {
                 return Clock{Clock::minutes(number)};
->>>>>>> 909f666f
             }
             else if(unit == "seconds" || unit == "sec" || unit == "s")
             {
