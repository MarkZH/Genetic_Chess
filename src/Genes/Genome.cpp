#include <string>
#include <vector>
#include <stdexcept>

#include "Genes/Genome.h"

#include "Game/Board.h"
#include "Game/Color.h"
#include "Utility.h"

#include "Genes/Gene.h"

#include "Genes/Total_Force_Gene.h"
#include "Genes/Freedom_To_Move_Gene.h"
#include "Genes/Pawn_Advancement_Gene.h"
#include "Genes/Passed_Pawn_Gene.h"
#include "Genes/Opponent_Pieces_Targeted_Gene.h"
#include "Genes/Sphere_of_Influence_Gene.h"
#include "Genes/Look_Ahead_Gene.h"
#include "Genes/King_Confinement_Gene.h"
#include "Genes/King_Protection_Gene.h"
#include "Genes/Castling_Possible_Gene.h"
#include "Genes/Piece_Strength_Gene.h"
#include "Genes/Stacked_Pawns_Gene.h"
#include "Genes/Pawn_Islands_Gene.h"

size_t Genome::piece_strength_gene_index = -1;
size_t Genome::look_ahead_gene_index = -1;
size_t Genome::priority_threshold_gene_index = -1;

// Creation ex nihilo
Genome::Genome()
{
    // Regulator genes
    genome.emplace_back(std::make_unique<Piece_Strength_Gene>());
    if(piece_strength_gene_index < genome.size())
    {
        if(piece_strength_gene_index != genome.size() - 1)
        {
            throw std::logic_error("Different genomes have different piece strength index values.");
        }
    }
    else
    {
        piece_strength_gene_index = genome.size() - 1;
    }

    genome.emplace_back(std::make_unique<Look_Ahead_Gene>());
    if(look_ahead_gene_index < genome.size())
    {
        if(look_ahead_gene_index != genome.size() - 1)
        {
            throw std::logic_error("Different genomes have different look ahead index values.");
        }
    }
    else
    {
        look_ahead_gene_index = genome.size() - 1;
    }

<<<<<<< HEAD
=======
    genome.emplace_back(std::make_unique<Priority_Threshold_Gene>());
    if(priority_threshold_gene_index < genome.size())
    {
        if(priority_threshold_gene_index != genome.size() - 1)
        {
            throw std::logic_error("Different genomes have different look ahead index values.");
        }
    }
    else
    {
        priority_threshold_gene_index = genome.size() - 1;
    }

>>>>>>> 85ad0080
    // Normal genes
    auto psg = static_cast<const Piece_Strength_Gene*>(genome[piece_strength_gene_index].get());

    genome.emplace_back(std::make_unique<Total_Force_Gene>(psg));
    genome.emplace_back(std::make_unique<Freedom_To_Move_Gene>());
    genome.emplace_back(std::make_unique<Pawn_Advancement_Gene>());
    genome.emplace_back(std::make_unique<Passed_Pawn_Gene>());
    genome.emplace_back(std::make_unique<Opponent_Pieces_Targeted_Gene>(psg));
    genome.emplace_back(std::make_unique<Sphere_of_Influence_Gene>());
    genome.emplace_back(std::make_unique<King_Confinement_Gene>());
    genome.emplace_back(std::make_unique<King_Protection_Gene>());
    genome.emplace_back(std::make_unique<Castling_Possible_Gene>());
    genome.emplace_back(std::make_unique<Stacked_Pawns_Gene>());
    genome.emplace_back(std::make_unique<Pawn_Islands_Gene>());
}

// Cloning
<<<<<<< HEAD
Genome::Genome(const Genome& other) :
    genome(),
    piece_strength_gene_index(other.piece_strength_gene_index),
    look_ahead_gene_index(other.look_ahead_gene_index)
=======
Genome::Genome(const Genome& other)
>>>>>>> 85ad0080
{
    for(const auto& gene : other.genome)
    {
        genome.emplace_back(gene->duplicate());
    }

    reset_piece_strength_gene();
}

void Genome::reset_piece_strength_gene()
{
    auto piece_strength_gene = static_cast<const Piece_Strength_Gene*>(genome[piece_strength_gene_index].get());
    for(auto& gene : genome)
    {
        gene->reset_piece_strength_gene(piece_strength_gene);
    }
}

// Injection
Genome& Genome::operator=(const Genome& other)
{
    if(this == &other)
    {
        return *this;
    }

<<<<<<< HEAD
    piece_strength_gene_index = other.piece_strength_gene_index;
    look_ahead_gene_index = other.look_ahead_gene_index;

=======
>>>>>>> 85ad0080
    genome.clear();
    for(const auto& gene : other.genome)
    {
        genome.emplace_back(gene->duplicate());
    }

    reset_piece_strength_gene();

    return *this;
}

// Sexual reproduction
<<<<<<< HEAD
Genome::Genome(const Genome& A, const Genome& B) :
    piece_strength_gene_index(A.piece_strength_gene_index),
    look_ahead_gene_index(A.look_ahead_gene_index)
=======
Genome::Genome(const Genome& A, const Genome& B)
>>>>>>> 85ad0080
{
    for(size_t i = 0; i < A.genome.size(); ++i)
    {
        auto& donor = (Random::coin_flip() ? A : B);
        genome.emplace_back(donor.genome[i]->duplicate());
    }

    reset_piece_strength_gene();
}

void Genome::read_from(std::istream& is)
{
    std::string line;
    while(std::getline(is, line))
    {
        line = String::strip_comments(line, '#');

        if(line.empty())
        {
            continue;
        }

        if(line == "END")
        {
            return;
        }

        auto line_split = String::split(line, ":", 1);
        if(line_split.size() != 2)
        {
            throw std::runtime_error("No colon in parameter line: " + line);
        }
        if(String::trim_outer_whitespace(line_split[0]) == "Name")
        {
            auto gene_name = String::trim_outer_whitespace(line_split[1]);
            bool gene_found = false;
            for(auto& gene : genome)
            {
                if(gene->name() == gene_name)
                {
                    gene->read_from(is);
                    gene_found = true;
                    break;
                }
            }

            if( ! gene_found)
            {
                throw std::runtime_error("Unrecognized gene name: " + gene_name + "\nin line: " + line);
            }
        }
        else
        {
            throw std::runtime_error("Bad line in genome file (expected Name): " + line);
        }
    }

    throw std::runtime_error("Reached end of file before END of genome.");
}

double Genome::score_board(const Board& board, const Board& opposite_board, size_t depth) const
{
    double score = 0.0;
    for(const auto& gene : genome)
    {
        score += gene->evaluate(board, opposite_board, depth);
    }

    return score;
}

double Genome::evaluate(const Board& board, Color perspective, size_t depth) const
{
    auto other_board = board;
    other_board.set_turn(opposite(board.whose_turn()));
    const auto& my_board        = (board.whose_turn() == perspective ? board : other_board);
    const auto& opponents_board = (board.whose_turn() == perspective ? other_board : board);

    return score_board(my_board, opponents_board, depth) -
           score_board(opponents_board, my_board, depth);
}

void Genome::mutate()
{
    for(auto& gene : genome)
    {
        const int mean_number_of_mutations = 2;
        if(Random::random_integer(1, int(genome.size())) <= mean_number_of_mutations)
        {
            gene->mutate();
        }
    }
}

void Genome::print(std::ostream& os) const
{
    std::for_each(genome.begin(), genome.end(), [&](const auto& gene){ gene->print(os); });
}

double Genome::time_to_examine(const Board& board, const Clock& clock) const
{
    return static_cast<const Look_Ahead_Gene*>(genome[look_ahead_gene_index].get())->time_to_examine(board, clock);
}

double Genome::speculation_time_factor(const Board& board) const
{
    return static_cast<const Look_Ahead_Gene*>(genome[look_ahead_gene_index].get())->speculation_time_factor(board);
}<|MERGE_RESOLUTION|>--- conflicted
+++ resolved
@@ -26,7 +26,6 @@
 
 size_t Genome::piece_strength_gene_index = -1;
 size_t Genome::look_ahead_gene_index = -1;
-size_t Genome::priority_threshold_gene_index = -1;
 
 // Creation ex nihilo
 Genome::Genome()
@@ -58,22 +57,6 @@
         look_ahead_gene_index = genome.size() - 1;
     }
 
-<<<<<<< HEAD
-=======
-    genome.emplace_back(std::make_unique<Priority_Threshold_Gene>());
-    if(priority_threshold_gene_index < genome.size())
-    {
-        if(priority_threshold_gene_index != genome.size() - 1)
-        {
-            throw std::logic_error("Different genomes have different look ahead index values.");
-        }
-    }
-    else
-    {
-        priority_threshold_gene_index = genome.size() - 1;
-    }
-
->>>>>>> 85ad0080
     // Normal genes
     auto psg = static_cast<const Piece_Strength_Gene*>(genome[piece_strength_gene_index].get());
 
@@ -91,14 +74,7 @@
 }
 
 // Cloning
-<<<<<<< HEAD
-Genome::Genome(const Genome& other) :
-    genome(),
-    piece_strength_gene_index(other.piece_strength_gene_index),
-    look_ahead_gene_index(other.look_ahead_gene_index)
-=======
 Genome::Genome(const Genome& other)
->>>>>>> 85ad0080
 {
     for(const auto& gene : other.genome)
     {
@@ -125,12 +101,6 @@
         return *this;
     }
 
-<<<<<<< HEAD
-    piece_strength_gene_index = other.piece_strength_gene_index;
-    look_ahead_gene_index = other.look_ahead_gene_index;
-
-=======
->>>>>>> 85ad0080
     genome.clear();
     for(const auto& gene : other.genome)
     {
@@ -143,13 +113,7 @@
 }
 
 // Sexual reproduction
-<<<<<<< HEAD
-Genome::Genome(const Genome& A, const Genome& B) :
-    piece_strength_gene_index(A.piece_strength_gene_index),
-    look_ahead_gene_index(A.look_ahead_gene_index)
-=======
 Genome::Genome(const Genome& A, const Genome& B)
->>>>>>> 85ad0080
 {
     for(size_t i = 0; i < A.genome.size(); ++i)
     {
