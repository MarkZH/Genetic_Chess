--- conflicted
+++ resolved
@@ -65,16 +65,7 @@
 
 Genome::Genome(const Genome& other) noexcept : id_number(other.id())
 {
-<<<<<<< HEAD
-    std::ranges::transform(other.genome,
-                           genome.begin(),
-                           [](const auto& gene)
-                           {
-                               return gene->duplicate();
-                           });
-=======
-    std::transform(other.genome.begin(), other.genome.end(), genome.begin(), std::mem_fn(&Gene::duplicate));
->>>>>>> b946f2a5
+    std::ranges::transform(other.genome, genome.begin(), std::mem_fn(&Gene::duplicate));
     reset_piece_strength_gene();
 }
 
@@ -94,11 +85,7 @@
     for(std::string line; std::getline(is, line);)
     {
         line = String::strip_comments(line, "#");
-<<<<<<< HEAD
         if( ! line.starts_with("ID"))
-=======
-        if( ! String::starts_with(line, "ID"))
->>>>>>> b946f2a5
         {
             continue;
         }
@@ -173,16 +160,7 @@
 Genome& Genome::operator=(const Genome& other) noexcept
 {
     id_number = other.id();
-<<<<<<< HEAD
-    std::ranges::transform(other.genome,
-                           genome.begin(),
-                           [](const auto& gene)
-                           {
-                               return gene->duplicate();
-                           });
-=======
-    std::transform(other.genome.begin(), other.genome.end(), genome.begin(), std::mem_fn(&Gene::duplicate));
->>>>>>> b946f2a5
+    std::ranges::transform(other.genome, genome.begin(), std::mem_fn(&Gene::duplicate));
     reset_piece_strength_gene();
     return *this;
 }
