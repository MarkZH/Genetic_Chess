#include "Genes/Genome.h"

#include <string>
#include <array>
#include <iostream>
#include <algorithm>
#include <numeric>
#include <functional>
<<<<<<< HEAD
#include <print>
=======
#include <format>
>>>>>>> 13107537

#include "Game/Color.h"
#include "Game/Clock.h"
#include "Game/Board.h"

#include "Utility/Random.h"
#include "Utility/String.h"
#include "Utility/Exceptions.h"

#include "Genes/Gene.h"
#include "Genes/Total_Force_Gene.h"
#include "Genes/Freedom_To_Move_Gene.h"
#include "Genes/Pawn_Advancement_Gene.h"
#include "Genes/Passed_Pawn_Gene.h"
#include "Genes/Opponent_Pieces_Targeted_Gene.h"
#include "Genes/Sphere_of_Influence_Gene.h"
#include "Genes/Look_Ahead_Gene.h"
#include "Genes/King_Confinement_Gene.h"
#include "Genes/King_Protection_Gene.h"
#include "Genes/Castling_Possible_Gene.h"
#include "Genes/Piece_Strength_Gene.h"
#include "Genes/Checkmate_Material_Gene.h"
#include "Genes/Pawn_Structure_Gene.h"
#include "Genes/Move_Sorting_Gene.h"

namespace
{
    int next_id = 0;
}

Genome::Genome() noexcept :
    id_number(next_id++),
    genome{
        std::make_unique<Piece_Strength_Gene>(),
        std::make_unique<Look_Ahead_Gene>(),
        std::make_unique<Move_Sorting_Gene>(),
        std::make_unique<Total_Force_Gene>(nullptr),
        std::make_unique<Freedom_To_Move_Gene>(),
        std::make_unique<Pawn_Advancement_Gene>(),
        std::make_unique<Passed_Pawn_Gene>(),
        std::make_unique<Opponent_Pieces_Targeted_Gene>(nullptr),
        std::make_unique<Sphere_of_Influence_Gene>(),
        std::make_unique<King_Confinement_Gene>(),
        std::make_unique<King_Protection_Gene>(),
        std::make_unique<Castling_Possible_Gene>(),
        std::make_unique<Checkmate_Material_Gene>(),
        std::make_unique<Pawn_Structure_Gene>()
    }
{
    reset_piece_strength_gene();

    assert(gene_reference<Piece_Strength_Gene>().name() == "Piece Strength Gene");
    assert(gene_reference<Look_Ahead_Gene>().name() == "Look Ahead Gene");
    assert(gene_reference<Move_Sorting_Gene>().name() == "Move Sorting Gene");
}

Genome::Genome(const Genome& other) noexcept : id_number(other.id())
{
    std::ranges::transform(other.genome, genome.begin(), std::mem_fn(&Gene::duplicate));
    reset_piece_strength_gene();
}

Genome::Genome(std::istream& is, int id_in) : Genome()
{
    id_number = id_in;

    // Genome() increments next_id, but this Genome doesn't use it.
    // Save it for the next new Genome.
    --next_id;

    if( ! is)
    {
        throw Genome_Creation_Error("Could not read: ");
    }

    for(std::string line; std::getline(is, line);)
    {
        line = String::strip_comments(line, "#");
        if( ! line.starts_with("ID"))
        {
            continue;
        }

        const auto param_value = String::split(line, ":", 1);
        if(param_value.size() != 2 || String::trim_outer_whitespace(param_value[0]) != "ID")
        {
            continue;
        }

        if(id_number == String::to_number<int>(param_value[1]))
        {
            auto add_details = [this](const auto& e)
            {
                return std::format("Error in creating Genome #{}\n{}\nFile: ", id(), e.what());
            };

            try
            {
                read_from(is);
            }
            catch(const Missing_Genome_Data& e)
            {
                throw Missing_Genome_Data(add_details(e));
            }
            catch(const Duplicate_Genome_Data& e)
            {
                throw Duplicate_Genome_Data(add_details(e));
            }
            catch(const std::exception& e)
            {
                throw Genome_Creation_Error(add_details(e));
            }

            next_id = std::max(next_id, id() + 1);
            return;
        }
    }

    throw Genome_Creation_Error(std::format("Could not locate ID {} inside file ", id_number));
}

void Genome::reset_piece_strength_gene() noexcept
{
    auto piece_strength_gene = &gene_reference<Piece_Strength_Gene>();
    for(auto& gene : genome)
    {
        gene->reset_piece_strength_gene(piece_strength_gene);
    }
}

Genome& Genome::operator=(const Genome& other) noexcept
{
    id_number = other.id();
    std::ranges::transform(other.genome, genome.begin(), std::mem_fn(&Gene::duplicate));
    reset_piece_strength_gene();
    return *this;
}

Genome::Genome(const Genome& A, const Genome& B) noexcept : id_number(next_id++)
{
    std::ranges::transform(A.genome, B.genome,
                           genome.begin(),
                           [](const auto& gene_a, const auto& gene_b)
                           {
                               return (Random::coin_flip() ? gene_a : gene_b)->duplicate();
                           });

    reset_piece_strength_gene();
}

void Genome::read_from(std::istream& is)
{
    for(std::string line; std::getline(is, line);)
    {
        line = String::strip_comments(line, "#");

        if(line.empty())
        {
            continue;
        }

        if(line == "END")
        {
            return;
        }

        const auto line_split = String::split(line, ":", 1);
        if(line_split.size() != 2)
        {
            throw Genome_Creation_Error("No colon in parameter line: " + line);
        }

        if(String::trim_outer_whitespace(line_split[0]) == "Name")
        {
            const auto gene_name = String::remove_extra_whitespace(line_split[1]);
            const auto found_gene =
                std::ranges::find_if(genome, [&gene_name](const auto& gene) { return gene->name() == gene_name; });
            if(found_gene != genome.end())
            {
                (*found_gene)->read_from(is);
            }
            else
            {
                throw Genome_Creation_Error(std::format("Unrecognized gene name: {}\nin line: {}", gene_name, line));
            }
        }
        else
        {
            throw Genome_Creation_Error("Bad line in genome file (expected Name): " + line);
        }
    }

    throw Genome_Creation_Error("Reached end of file before END of genome.");
}

double Genome::score_board(const Board& board, const Piece_Color perspective, size_t depth) const noexcept
{
    const auto progress_in_game = game_progress(board);
    return std::accumulate(genome.begin(), genome.end(), 0.0,
                           [&](auto sum, const auto& gene)
                           {
                               return sum + gene->evaluate(board, perspective, depth, progress_in_game);
                           });
}

double Genome::evaluate(const Board& board, const Piece_Color perspective, size_t depth) const noexcept
{
    return score_board(board, perspective, depth) - score_board(board, opposite(perspective), depth);
}

void Genome::mutate(const size_t mutation_count) noexcept
{
    // Create copies of genes equal in number to the number of mutatable components.
    std::vector<Gene*> genes;
    for(const auto& gene : genome)
    {
        genes.insert(genes.end(), gene->mutatable_components(), gene.get());
    }

    // Pick randomly from the list so every component has an equal chance for mutation.
    for(size_t i = 0; i < mutation_count; ++i)
    {
        Random::random_element(genes)->mutate();
    }
}

int Genome::id() const noexcept
{
    return id_number;
}

std::string Genome::name() const noexcept
{
    return "Genetic Chess #" + std::to_string(id());
}

std::string Genome::author() const noexcept
{
    return "Mark Harrison";
}

void Genome::print(std::ostream& os) const noexcept
{
    std::println(os, "ID: {}", id());
    for(const auto& gene : genome)
    {
        gene->print(os);
    }
    std::print(os, "END\n\n");
}

Clock::seconds Genome::time_to_examine(const Board& board, const Clock& clock) const noexcept
{
    return gene_reference<Look_Ahead_Gene>().time_to_examine(board, clock);
}

double Genome::speculation_time_factor(const double game_progress) const noexcept
{
    return gene_reference<Look_Ahead_Gene>().speculation_time_factor(game_progress);
}

double Genome::branching_factor(const double game_progress) const noexcept
{
    return gene_reference<Look_Ahead_Gene>().branching_factor(game_progress);
}

double Genome::game_progress(const Board& board) const noexcept
{
    return gene_reference<Piece_Strength_Gene>().game_progress(board);
}

const std::array<double, 6>& Genome::piece_values() const noexcept
{
    return gene_reference<Piece_Strength_Gene>().piece_values();
}<|MERGE_RESOLUTION|>--- conflicted
+++ resolved
@@ -6,11 +6,8 @@
 #include <algorithm>
 #include <numeric>
 #include <functional>
-<<<<<<< HEAD
 #include <print>
-=======
 #include <format>
->>>>>>> 13107537
 
 #include "Game/Color.h"
 #include "Game/Clock.h"
