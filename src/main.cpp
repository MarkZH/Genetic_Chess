--- conflicted
+++ resolved
@@ -485,9 +485,6 @@
         auto skip_next_blank_line = false;
         for(std::string line; std::getline(input, line);)
         {
-<<<<<<< HEAD
-            if(line.starts_with("ID:"))
-=======
             if(skip_to_END)
             {
                 if(line == "END")
@@ -498,8 +495,7 @@
                 continue;
             }
 
-            if(String::starts_with(line, "ID:"))
->>>>>>> 45a0b937
+            if(line.starts_with("ID:"))
             {
                 lines_to_write.push_back(String::split(line, ":", 1).back());
                 skip_to_END = true;
