--- conflicted
+++ resolved
@@ -427,21 +427,6 @@
             std::string word;
             if( ! (input >> word))
             {
-<<<<<<< HEAD
-                if(line.contains("1-0"))
-                {
-                    expected_winner = Winner_Color::WHITE;
-                }
-                else if(line.contains("0-1"))
-                {
-                    expected_winner = Winner_Color::BLACK;
-                }
-                else if(line.contains("1/2-1/2"))
-                {
-                    expect_checkmate = false;
-                }
-                else if(line.contains('*'))
-=======
                 break;
             }
 
@@ -461,7 +446,6 @@
                     expect_checkmate = false;
                 }
                 else if(result_tag == "*")
->>>>>>> aeb80cfd
                 {
                     expect_checkmate = false;
                 }
@@ -475,19 +459,11 @@
             {
                 const auto terminator = get_pgn_header_value(input, line_number);
                 expect_checkmate = false;
-<<<<<<< HEAD
-                if(line.contains("fold"))
+                if(terminator.contains("fold"))
                 {
                     expect_threefold_draw = true;
                 }
-                else if(line.contains("50"))
-=======
-                if(String::contains(terminator, "fold"))
-                {
-                    expect_threefold_draw = true;
-                }
-                else if(String::contains(terminator, "50"))
->>>>>>> aeb80cfd
+                else if(terminator.contains("50"))
                 {
                     expect_fifty_move_draw = true;
                 }
@@ -534,7 +510,7 @@
                     last_move_line_number = line_number;
                     if( ! check_rule_result("Move: " + move_number + word + ")",
                                             "capture",
-                                            String::contains(word, 'x'),
+                                            word.contains('x'),
                                             board.move_captures(move_to_play),
                                             last_move_line_number))
                     {
@@ -545,7 +521,7 @@
 
                     if( ! check_rule_result("Move (" + move_number + word + ")",
                                             "check",
-                                            String::contains("+#", word.back()),
+                                            std::string("+#").contains(word.back()),
                                             board.king_is_in_check(),
                                             last_move_line_number))
                     {
@@ -558,40 +534,7 @@
                                             result.game_has_ended() && result.winner() != Winner_Color::NONE,
                                             last_move_line_number))
                     {
-<<<<<<< HEAD
-                        const auto& move_to_play = board.interpret_move(move);
-                        last_move_line_number = line_number;
-                        if( ! check_rule_result("Move: " + move_number + move + ")",
-                                                "capture",
-                                                move.contains('x'),
-                                                board.move_captures(move_to_play),
-                                                last_move_line_number))
-                        {
-                            return false;
-                        }
-
-                        result = board.play_move(move_to_play);
-
-                        if( ! check_rule_result("Move (" + move_number + move + ")",
-                                                "check",
-                                                std::string{"+#"}.contains(move.back()),
-                                                board.king_is_in_check(),
-                                                last_move_line_number))
-                        {
-                            return false;
-                        }
-
-                        if( ! check_rule_result("Move (" + move_number + move + ")",
-                                                "checkmate",
-                                                move.back() == '#',
-                                                result.game_has_ended() && result.winner() != Winner_Color::NONE,
-                                                last_move_line_number))
-                        {
-                            return false;
-                        }
-=======
                         return false;
->>>>>>> aeb80cfd
                     }
                 }
                 catch(const Illegal_Move&)
