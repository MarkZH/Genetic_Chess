#include <iostream>
#include <string>
#include <stdexcept>
#include <vector>

#include "Game/Game.h"
#include "Game/PGN.h"
#include "Game/Board.h"

#include "Genes/Gene_Pool.h"

#include "Utility/String.h"
#include "Utility/Main_Tools.h"

#include "Testing.h"

//! \file

//! \brief The starting point for the whole program.
//!
//! \param argc The number of command-line arguments.
//! \param argv The command-line arguments. See print_help() (or run the program
//!        with no arguments or with -help) for a listing of all the options.
//! \returns EXIT_SUCCESS or EXIT_FAILURE.
int main(int argc, char *argv[])
{
    try
    {
        const auto options = Main_Tools::parse_options(argc, argv);
        const auto& [option, parameters] = options.front();
        if(option == "-gene-pool")
        {
            Main_Tools::argument_assert( ! parameters.empty(), "Specify a configuration file to run a gene pool.");
            gene_pool(parameters[0]);
        }
        else if(option == "-confirm")
        {
            Main_Tools::argument_assert( ! parameters.empty(), "Provide a file containing games to confirm they have all legal moves.");
            return PGN::confirm_game_record(parameters[0]) ? EXIT_SUCCESS : EXIT_FAILURE;
        }
        else if(option == "-test")
        {
            return run_tests() ? EXIT_SUCCESS : EXIT_FAILURE;
        }
        else if(option == "-speed")
        {
            run_speed_tests();
        }
        else if(option == "-perft")
        {
            return run_perft_tests() ? EXIT_SUCCESS : EXIT_FAILURE;
        }
        else if(option == "-list")
        {
<<<<<<< HEAD
            Main_Tools::argument_assert(options.size() >= 2, option + " requires a numeric argument and an FEN argument.");
            const auto fen = options.size() == 2 ? Board().fen() : options[2];
            list_moves(fen, String::to_number<size_t>(options[1]));
=======
            Main_Tools::argument_assert( ! parameters.empty(), option + " requires a numeric argument.");
            list_moves(String::to_number<size_t>(parameters[0]));
>>>>>>> b6e7ba0d
        }
        else if(option == "-help")
        {
            Main_Tools::print_help();
        }
        else
        {
            start_game(options);
        }
    }
    catch(const std::exception& e)
    {
        std::cerr << "\nERROR: " << e.what() << '\n';
        return EXIT_FAILURE;
    }

    return EXIT_SUCCESS;
}<|MERGE_RESOLUTION|>--- conflicted
+++ resolved
@@ -52,14 +52,9 @@
         }
         else if(option == "-list")
         {
-<<<<<<< HEAD
-            Main_Tools::argument_assert(options.size() >= 2, option + " requires a numeric argument and an FEN argument.");
-            const auto fen = options.size() == 2 ? Board().fen() : options[2];
-            list_moves(fen, String::to_number<size_t>(options[1]));
-=======
-            Main_Tools::argument_assert( ! parameters.empty(), option + " requires a numeric argument.");
-            list_moves(String::to_number<size_t>(parameters[0]));
->>>>>>> b6e7ba0d
+            Main_Tools::argument_assert(parameters.size() == 2, option + " requires a numeric argument and an FEN argument.");
+            const auto fen = parameters[0];
+            list_moves(fen, String::to_number<size_t>(parameters[1]));
         }
         else if(option == "-help")
         {
