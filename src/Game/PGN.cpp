--- conflicted
+++ resolved
@@ -370,15 +370,9 @@
             catch(const Illegal_Move&)
             {
                 const auto line_count = line_number(input, input.tellg());
-<<<<<<< HEAD
                 std::println(std::cerr, "Move ({}{}) is illegal (line: {}).", move_number, word, line_count);
-                board.cli_print();
+                board.cli_print(std::cerr);
                 std::print(std::cerr, "\nLegal moves: ");
-=======
-                std::cerr << "Move (" << move_number << word << ") is illegal" << " (line: " << line_count << ").\n";
-                board.cli_print(std::cerr);
-                std::cerr << "\nLegal moves: ";
->>>>>>> 0b16edf9
                 for(const auto legal_move : board.legal_moves())
                 {
                     std::print(std::cerr, "{} ", legal_move->algebraic(board));
