#include "Game/PGN.h"

#include "Game/Board.h"
#include "Game/Move.h"
#include "Game/Game_Result.h"
#include "Game/Color.h"
#include "Game/Clock.h"

#include "Players/Player.h"

#include "Utility/Exceptions.h"
#include "Utility/String.h"

#include <iostream>
#include <fstream>
#include <string>
#include <print>
#include <map>
#include <sstream>
#include <mutex>
#include <format>

namespace
{
    //! Print the line number of the input stream at the current position.
    int line_number(std::istream& input, std::streampos error_position) noexcept;

    void check_rule_result(const std::string& rule_source,
                           const std::string& rule_name,
                           const bool expected_ruling,
                           const bool actual_ruling,
                           std::istream& input)
    {
        if(expected_ruling != actual_ruling)
        {
            const auto line_count = line_number(input, input.tellg());
            throw PGN_Error(std::format("{} indicates {}{}, but last move did {}trigger rule (line: {}).",
                                        rule_source,
                                        expected_ruling ? "" : "no ",
                                        rule_name,
                                        actual_ruling ? "" : "not ",
                                        line_count));
        }
    }

    //! \brief Skip passed the given character
    //! 
    //! \param input A text input stream.
    //! \param stop_character The text character to search for and advance beyond.
    void skip_passed_character(std::istream& input, const char stop_character) noexcept
    {
        input.ignore(std::numeric_limits<std::streamsize>::max(), stop_character);
    }

    //! \brief Skip to the end of the current line.
    //! 
    //! \param input A text input stream.
    void skip_rest_of_line(std::istream& input) noexcept
    {
        skip_passed_character(input, '\n');
    }

    int line_number(std::istream& input, std::streampos error_position) noexcept
    {
        if( ! input)
        {
            input.clear();
            input.seekg(0, input.end);
            error_position = input.tellg();
        }
        const auto position = input.tellg();
        input.seekg(0);
        auto line_count = 0;
        do
        {
            skip_rest_of_line(input);
            ++line_count;
        } while(input && input.tellg() < error_position);
        input.seekg(position);
        return line_count;
    }

    //! \brief Skip to the end of the current curly-braced comment. Throws an exception if the end of the input stream is reached.
    //! 
    //! \param input A text input stream. The position within the input stream should be passed the opening curly brace.
    void skip_braced_comment(std::istream& input)
    {
        const auto stream_position = input.tellg();
        skip_passed_character(input, '}');
        if( ! input)
        {
            const auto line_count = line_number(input, stream_position);
            throw PGN_Error(std::format("Reached end of input before closing curly brace: line {}.", line_count));
        }
    }

    //! \brief Skip to the end of the current RAV section. Throws an exception if the end of the input stream is reached.
    //! 
    //! \param input A text input stream. The position within the input stream should be passed the opening parenthesis.
    void confirm_rav(std::istream& input, Board board)
    {
        const auto rav_start_position = input.tellg();
        auto token_start = input.tellg();
        auto board_before_last_move = board;
        std::string word;
        char saved_character = 0;

        while(true)
        {
            const auto c = saved_character ? saved_character : char(input.get());
            saved_character = 0;

            if( ! input)
            {
                const auto line_count = line_number(input, rav_start_position);
                throw PGN_Error(std::format("Reached end of input before end of RAV starting at line {}.", line_count));
            }

            switch(c)
            {
                case '(':
                    if(word.empty())
                    {
                        confirm_rav(input, board_before_last_move);
                    }
                    else
                    {
                        saved_character = c;
                    }
                    break;
                case ';':
                    if(word.empty())
                    {
                        skip_rest_of_line(input);
                    }
                    else
                    {
                        saved_character = c;
                    }
                    break;
                case '{':
                    if(word.empty())
                    {
                        skip_braced_comment(input);
                    }
                    else
                    {
                        saved_character = c;
                    }
                    break;
                case ')':
                case ' ':
                case '\t':
                case '\n':
                    break;
                default:
                    if(word.empty())
                    {
                        token_start = input.tellg();
                    }
                    word.push_back(c);
                    continue;
            }

            if(word.empty() || std::isdigit(word.front()))
            {
                // Do nothing (is empty or is a move number)
            }
            else if(board.is_legal_move(word))
            {
                board_before_last_move = board;
                board.play_move(word);
            }
            else
            {
                const auto line_count = line_number(input, token_start);
                throw PGN_Error(std::format("Unable to parse token '{}' in RAV starting at line {}.", word, line_count));
            }

            if(c == ')')
            {
                return;
            }

            word.clear();
        }
    }

    void add_header_data(std::ifstream& input, std::map<std::string, std::string>& headers)
    {
        const auto brace_position = input.tellg();

        std::string tag_name;
        std::getline(input, tag_name, '"');
        tag_name = String::trim_outer_whitespace(tag_name);
        if(std::ranges::any_of(tag_name, String::isspace))
        {
            const auto line_count = line_number(input, brace_position);
            throw PGN_Error(std::format("Header tag name cannot contain spaces: {} (line: {})", tag_name, line_count));
        }

        if(headers.count(tag_name) != 0)
        {
            const auto line_count = line_number(input, brace_position);
            throw PGN_Error(std::format("Duplicate header tag name: {} (line: {})", tag_name, line_count));
        }

        std::string tag_value;
        std::getline(input, tag_value, '"');
        headers[tag_name] = String::remove_extra_whitespace(tag_value);
        skip_passed_character(input, ']');

        if( ! input)
        {
            const auto line_count = line_number(input, brace_position);
            throw PGN_Error(std::format("Malformed header tag (line: {})", line_count));
        }
    }
}

void PGN::confirm_game_record(const std::string& file_name)
{
    auto input = std::ifstream(file_name);
    if( ! input)
    {
        throw std::runtime_error(std::format("Could not open file {} for reading.", file_name));
    }

    auto game_count = 0;
    std::string move_number;
    std::string word;
    char saved_character = 0;

    const auto valid_result_marks = {"1/2-1/2", "1-0", "0-1", "*"};

    auto expect_checkmate = true;
    auto expect_fifty_move_draw = false;
    auto expect_threefold_draw = false;
    auto in_game = false;
    std::map<std::string, std::string> headers;
    Board board;
    Board board_before_last_move;
    Game_Result result;
    while(true)
    {
        const auto next_character = saved_character ? saved_character : char(input.get());
        saved_character = 0;
        if( ! input && word.empty())
        {
            if(in_game)
            {
                throw PGN_Error("File ended in middle of game.");
            }
            else
            {
                std::println("Found {} game{}.", game_count, game_count == 1 ? "" : "s");
                return;
            }
        }

        if(std::isspace(next_character))
        {
        }
        else if(next_character == ';')
        {
            if(word.empty())
            {
                skip_rest_of_line(input);
            }
            else
            {
                saved_character = next_character;
            }
        }
        else if(next_character == '{')
        {
            if(word.empty())
            {
                skip_braced_comment(input);
            }
            else
            {
                saved_character = next_character;
            }
        }
        else if(next_character == '}')
        {
            const auto line_count = line_number(input, input.tellg());
            throw PGN_Error(std::format("Found closing curly brace before opener (line: {}).", line_count));
        }
        else if(next_character == '(')
        {
            if(word.empty())
            {
                confirm_rav(input, board_before_last_move);
            }
            else
            {
                saved_character = next_character;
            }
        }
        else if(next_character == ')')
        {
            const auto line_count = line_number(input, input.tellg());
            throw PGN_Error(std::format("Found closing RAV parentheses before opener (line: {})", line_count));
        }
        else if(in_game && next_character == '[')
        {
            const auto line_count = line_number(input, input.tellg());
            throw PGN_Error(std::format("Found header line in the middle of another game (line: {})", line_count));
        }
        else if(next_character == '[')
        {
            add_header_data(input, headers);
        }
        else if(input)
        {
            word.push_back(next_character);
            continue;
        }

        if(word.empty())
        {
            continue;
        }

        if( ! in_game)
        {
            const auto result_value = headers["Result"];
            if(std::ranges::find(valid_result_marks, result_value) == valid_result_marks.end())
            {
                const auto line_count = line_number(input, input.tellg());
                throw PGN_Error(std::format("Malformed Result tag: {} (headers end at line: {})", result_value, line_count));
            }

            if(result_value == "1/2-1/2" || result_value == "*")
            {
                expect_checkmate = false;
            }

            const auto terminator = headers["GameEnding"];
            if( ! terminator.empty())
            {
                expect_checkmate = false;
                if(terminator.contains("fold"))
                {
                    expect_threefold_draw = true;
                }
                else if(terminator.contains("50"))
                {
                    expect_fifty_move_draw = true;
                }
            }

            const auto fen = headers["FEN"];
            if( ! fen.empty())
            {
                board = Board(fen);
            }
        }

        in_game = true;

        const auto token = word;
        word.clear();

        if(std::ranges::find(valid_result_marks, token) != valid_result_marks.end())
        {
            if(token != headers["Result"])
            {
                const auto line_count = line_number(input, input.tellg());
                throw PGN_Error(std::format("Final result mark ({}) does not match game result. (line: {})", token, line_count));
            }

            const auto final_board_result = result.game_ending_annotation();
            if(token != final_board_result)
            {
                const auto line_count = line_number(input, input.tellg());
                throw PGN_Error(std::format("Last move result ({}) on line {} does not match the game-ending tag ({}).",
                                            final_board_result, line_count, token));
            }

            check_rule_result("Header",
                              "50-move draw",
                              expect_fifty_move_draw,
                              result.ending_reason().contains("50"),
                              input);

            check_rule_result("Header",
                              "threefold draw",
                              expect_threefold_draw,
                              result.ending_reason().contains("fold"),
                              input);

            check_rule_result("Header",
                              "checkmate",
                              expect_checkmate,
                              result.ending_reason().contains("mates"),
                              input);

            expect_checkmate = true;
            expect_fifty_move_draw = false;
            expect_threefold_draw = false;
            in_game = false;
            headers.clear();
            board = Board();
            board_before_last_move = Board();
            result = {};
            ++game_count;
            continue;
        }

        if(std::isdigit(token.front()))
        {
            move_number = std::format("{}. ", String::split(token, ".")[0]);
            continue;
        }

        if(board.whose_turn() == Piece_Color::BLACK)
        {
            move_number += "... ";
        }

        if( ! board.is_legal_move(token))
        {
            const auto line_count = line_number(input, input.tellg());
            auto message = std::ostringstream();
            std::println(message, "Move ({}{}) is illegal (line: {}).", move_number, token, line_count);
            board.cli_print(message);
            std::print(message, "\nLegal moves: ");
            for(const auto legal_move : board.legal_moves())
            {
                std::print(message, "{} ", legal_move->algebraic(board));
            }
            std::println(message, "\n{}", board.fen());
            throw PGN_Error(message.str());
        }

        const auto& move_to_play = board.interpret_move(token);
        const auto pgn_location = std::format("Move ({}{})", move_number, token);
        check_rule_result(pgn_location,
                          "capture",
                          token.contains('x'),
                          board.move_captures(move_to_play),
                          input);

        board_before_last_move = board;
        result = board.play_move(move_to_play);

        check_rule_result(pgn_location,
                          "check",
                          std::string_view("+#").contains(token.back()),
                          board.king_is_in_check(),
                          input);

        check_rule_result(pgn_location,
                          "checkmate",
                          token.back() == '#',
                          result.game_has_ended() && result.winner() != Winner_Color::NONE,
                          input);
    }
}

void PGN::print_game_record(const Board& board,
                            const std::vector<const Move*>& game_record_listing,
                            const Player& white,
                            const Player& black,
                            const std::string& file_name,
                            const Game_Result& result,
                            const Clock& game_clock,
                            const std::string& event_name,
                            const std::string& location) noexcept
{
    static std::mutex write_lock;
    const auto write_lock_guard = std::lock_guard(write_lock);

    static int game_number = 0;
    static std::string last_used_file_name;
    if(game_number == 0 || file_name != last_used_file_name)
    {
        game_number = 1;
        last_used_file_name = file_name;
        std::ifstream ifs(file_name);
        for(std::string line; std::getline(ifs, line);)
        {
            if(line.starts_with("[Round"))
            {
                const auto round_number = String::to_number<int>(String::extract_delimited_text(line, '"', '"'));
                if(round_number >= game_number)
                {
                    game_number = round_number + 1;
                }
            }
        }
    }

    auto header_text = std::ostringstream();

    PGN::print_game_header_line(header_text, "Event", event_name);
    PGN::print_game_header_line(header_text, "Site", location);
    PGN::print_game_header_line(header_text, "Date", String::date_and_time_format(game_clock.game_start_date_and_time(), "%Y.%m.%d"));
    PGN::print_game_header_line(header_text, "Round", game_number++);
    PGN::print_game_header_line(header_text, "White", white.name());
    PGN::print_game_header_line(header_text, "Black", black.name());

    const auto last_move_result = board.move_result();
    const auto& actual_result = last_move_result.game_has_ended() ? last_move_result : result;
    PGN::print_game_header_line(header_text, "Result", actual_result.game_ending_annotation());

    PGN::print_game_header_line(header_text, "Time", String::date_and_time_format(game_clock.game_start_date_and_time(), "%H:%M:%S"));

    PGN::print_game_header_line(header_text, "TimeControl", game_clock.time_control_string());
    PGN::print_game_header_line(header_text, "TimeLeftWhite", game_clock.time_left(Piece_Color::WHITE).count());
    PGN::print_game_header_line(header_text, "TimeLeftBlack", game_clock.time_left(Piece_Color::BLACK).count());

    if(!actual_result.ending_reason().empty() && ! actual_result.ending_reason().contains("mates"))
    {
        PGN::print_game_header_line(header_text, "GameEnding", actual_result.ending_reason());
    }

    const auto starting_fen = board.original_fen();
    if(starting_fen != Board().fen())
    {
        PGN::print_game_header_line(header_text, "SetUp", 1);
        PGN::print_game_header_line(header_text, "FEN", starting_fen);
    }

    auto game_text = std::ostringstream();
    auto commentary_board = Board(starting_fen);
    auto previous_move_had_comment = false;
    for(const auto next_move : game_record_listing)
    {
        if(commentary_board.whose_turn() == Piece_Color::WHITE || commentary_board.played_ply_count() == 0 || previous_move_had_comment)
        {
            const auto step = commentary_board.all_ply_count() / 2 + 1;
            std::print(game_text, " {}.", step);
            if(commentary_board.whose_turn() == Piece_Color::BLACK)
            {
                std::print(game_text, "..");
            }
        }

        std::print(game_text, " {}", next_move->algebraic(commentary_board));
        const auto& current_player = (commentary_board.whose_turn() == Piece_Color::WHITE ? white : black);
        const auto commentary = String::trim_outer_whitespace(current_player.commentary_for_next_move(commentary_board));
        if( ! commentary.empty())
        {
            std::print(game_text, " {}", commentary);
        }
        commentary_board.play_move(*next_move);
        previous_move_had_comment = ! commentary.empty();
    }
    std::print(game_text, " {}", actual_result.game_ending_annotation());

<<<<<<< HEAD
    const auto pgn_text = std::format("{}\n{}\n\n\n", header_text.str(), String::word_wrap(game_text.str(), 80));

    if(file_name.empty())
    {
        std::print("{}", pgn_text);
    }
    else
    {
        std::ofstream ofs(file_name, std::ios::app);
        std::print(ofs, "{}", pgn_text);
    }
=======
    auto ofs = std::ofstream(file_name, std::ios::app);
    auto& output = file_name.empty() ? std::cout : ofs;
    output << std::format("{}\n{}\n\n\n", header_text.str(), String::word_wrap(game_text.str(), 80));
>>>>>>> b3e74534

    assert(commentary_board.fen() == board.fen());
}<|MERGE_RESOLUTION|>--- conflicted
+++ resolved
@@ -552,23 +552,9 @@
     }
     std::print(game_text, " {}", actual_result.game_ending_annotation());
 
-<<<<<<< HEAD
-    const auto pgn_text = std::format("{}\n{}\n\n\n", header_text.str(), String::word_wrap(game_text.str(), 80));
-
-    if(file_name.empty())
-    {
-        std::print("{}", pgn_text);
-    }
-    else
-    {
-        std::ofstream ofs(file_name, std::ios::app);
-        std::print(ofs, "{}", pgn_text);
-    }
-=======
     auto ofs = std::ofstream(file_name, std::ios::app);
     auto& output = file_name.empty() ? std::cout : ofs;
-    output << std::format("{}\n{}\n\n\n", header_text.str(), String::word_wrap(game_text.str(), 80));
->>>>>>> b3e74534
+    std::print(output, "{}\n{}\n\n\n", header_text.str(), String::word_wrap(game_text.str(), 80));
 
     assert(commentary_board.fen() == board.fen());
 }