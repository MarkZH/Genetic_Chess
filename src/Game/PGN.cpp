--- conflicted
+++ resolved
@@ -373,19 +373,11 @@
             }
             catch(const Illegal_Move&)
             {
-<<<<<<< HEAD
-                const auto line_count = line_number(input);
-                std::cerr << "Move (" << move_number << word << ") is illegal."
-                    << " (line: " << line_count << ")\n";
-                std::cerr << "Legal moves: ";
-                for(const auto& legal_move : board.legal_moves())
-=======
                 const auto line_count = line_number(input, input.tellg());
                 std::cerr << "Move (" << move_number << word << ") is illegal" << " (line: " << line_count << ").\n";
                 board.cli_print();
                 std::cerr << "\nLegal moves: ";
-                for(const auto legal_move : board.legal_moves())
->>>>>>> b6e7ba0d
+                for(const auto& legal_move : board.legal_moves())
                 {
                     std::cerr << legal_move.algebraic(board) << " ";
                 }
