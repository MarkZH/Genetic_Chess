--- conflicted
+++ resolved
@@ -18,6 +18,7 @@
 #include <map>
 #include <sstream>
 #include <mutex>
+#include <format>
 
 namespace
 {
@@ -33,21 +34,12 @@
         if(expected_ruling != actual_ruling)
         {
             const auto line_count = line_number(input, input.tellg());
-<<<<<<< HEAD
-            std::println(std::cerr, "{} indicates {}{}, but last move did {}trigger rule (line: {}).", 
-                         rule_source, 
-                         expected_ruling ? "" : "no ", 
-                         rule_name, 
-                         actual_ruling ? "" : "not ", 
-                         line_count);
-=======
             throw PGN_Error(std::format("{} indicates {}{}, but last move did {}trigger rule (line: {}).",
                                         rule_source,
                                         expected_ruling ? "" : "no ",
                                         rule_name,
                                         actual_ruling ? "" : "not ",
                                         line_count));
->>>>>>> 4ff64cb1
         }
     }
 
@@ -97,13 +89,8 @@
         skip_passed_character(input, '}');
         if( ! input)
         {
-<<<<<<< HEAD
-            std::println(std::cerr, "Reached end of input before closing curly brace: line {}.", line_number(input, stream_position));
-            return false;
-=======
             const auto line_count = line_number(input, stream_position);
             throw PGN_Error(std::format("Reached end of input before closing curly brace: line {}.", line_count));
->>>>>>> 4ff64cb1
         }
     }
 
@@ -126,12 +113,7 @@
             if( ! input)
             {
                 const auto line_count = line_number(input, rav_start_position);
-<<<<<<< HEAD
-                std::println(std::cerr, "Reached end of input before end of RAV starting at line {}.", line_count);
-                return false;
-=======
                 throw PGN_Error(std::format("Reached end of input before end of RAV starting at line {}.", line_count));
->>>>>>> 4ff64cb1
             }
 
             switch(c)
@@ -192,12 +174,7 @@
             else
             {
                 const auto line_count = line_number(input, token_start);
-<<<<<<< HEAD
-                std::println(std::cerr, "Unable to parse token '{}' in RAV starting at line {}.", word , line_count);
-                return false;
-=======
                 throw PGN_Error(std::format("Unable to parse token '{}' in RAV starting at line {}.", word, line_count));
->>>>>>> 4ff64cb1
             }
 
             if(c == ')')
@@ -219,23 +196,13 @@
         if(std::ranges::any_of(tag_name, String::isspace))
         {
             const auto line_count = line_number(input, brace_position);
-<<<<<<< HEAD
-            std::println(std::cerr, "Header tag name cannot contain spaces: {} (line: {}).", tag_name, line_count);
-            return false;
-=======
             throw PGN_Error(std::format("Header tag name cannot contain spaces: {} (line: {})", tag_name, line_count));
->>>>>>> 4ff64cb1
         }
 
         if(headers.count(tag_name) != 0)
         {
             const auto line_count = line_number(input, brace_position);
-<<<<<<< HEAD
-            std::println(std::cerr, "Duplicate header tag name: {} (line: {}).", tag_name, line_count);
-            return false;
-=======
             throw PGN_Error(std::format("Duplicate header tag name: {} (line: {})", tag_name, line_count));
->>>>>>> 4ff64cb1
         }
 
         std::string tag_value;
@@ -246,12 +213,7 @@
         if( ! input)
         {
             const auto line_count = line_number(input, brace_position);
-<<<<<<< HEAD
-            std::println(std::cerr, "Malformed header tag (line: {})", line_count);
-            return false;
-=======
             throw PGN_Error(std::format("Malformed header tag (line: {})", line_count));
->>>>>>> 4ff64cb1
         }
     }
 }
@@ -287,20 +249,12 @@
         {
             if(in_game)
             {
-<<<<<<< HEAD
-                std::println(std::cerr, "File ended in middle of game.");
-            }
-            else
-            {
-                std::println("Found {} game{}.", game_count, game_count == 1 ? "" : "s");
-=======
                 throw PGN_Error("File ended in middle of game.");
             }
             else
             {
                 std::cout << "Found " << game_count << " " << (game_count == 1 ? "game" : "games") << ".\n";
                 return;
->>>>>>> 4ff64cb1
             }
         }
 
@@ -332,12 +286,7 @@
         else if(next_character == '}')
         {
             const auto line_count = line_number(input, input.tellg());
-<<<<<<< HEAD
-            std::println(std::cerr, "Found closing curly brace before opener (line: {})", line_count);
-            return false;
-=======
             throw PGN_Error(std::format("Found closing curly brace before opener (line: {}).", line_count));
->>>>>>> 4ff64cb1
         }
         else if(next_character == '(')
         {
@@ -353,22 +302,12 @@
         else if(next_character == ')')
         {
             const auto line_count = line_number(input, input.tellg());
-<<<<<<< HEAD
-            std::println(std::cerr, "Found closing RAV parentheses before opener (line: {})", line_count);
-            return false;
-=======
             throw PGN_Error(std::format("Found closing RAV parentheses before opener (line: {})", line_count));
->>>>>>> 4ff64cb1
         }
         else if(in_game && next_character == '[')
         {
             const auto line_count = line_number(input, input.tellg());
-<<<<<<< HEAD
-            std::println(std::cerr, "Found header line in the middle of another game (line: {})", line_count);
-            return false;
-=======
             throw PGN_Error(std::format("Found header line in the middle of another game (line: {})", line_count));
->>>>>>> 4ff64cb1
         }
         else if(next_character == '[')
         {
@@ -391,12 +330,7 @@
             if(std::ranges::find(valid_result_marks, result_value) == valid_result_marks.end())
             {
                 const auto line_count = line_number(input, input.tellg());
-<<<<<<< HEAD
-                std::println(std::cerr, "Malformed Result tag: {} (headers end at line: {})", result_value, line_count);
-                return false;
-=======
                 throw PGN_Error(std::format("Malformed Result tag: {} (headers end at line: {})", result_value, line_count));
->>>>>>> 4ff64cb1
             }
 
             if(result_value == "1/2-1/2" || result_value == "*")
@@ -435,51 +369,13 @@
             if(token != headers["Result"])
             {
                 const auto line_count = line_number(input, input.tellg());
-<<<<<<< HEAD
-                std::println(std::cerr, "Final result mark ({}) does not match game result. (line: {})", token, line_count);
-                return false;
-=======
                 throw PGN_Error(std::format("Final result mark ({}) does not match game result. (line: {})", token, line_count));
->>>>>>> 4ff64cb1
             }
 
             const auto final_board_result = result.game_ending_annotation();
             if(token != final_board_result)
             {
                 const auto line_count = line_number(input, input.tellg());
-<<<<<<< HEAD
-                std::println(std::cerr, "Last move result ({}) on line {} does not match the game-ending tag ({}).",
-                             final_board_result, line_count, token);
-                return false;
-            }
-
-            if( ! check_rule_result("Header",
-                                    "50-move draw",
-                                    expect_fifty_move_draw,
-                                    result.ending_reason().contains("50"),
-                                    input))
-            {
-                return false;
-            }
-
-            if( ! check_rule_result("Header",
-                                    "threefold draw",
-                                    expect_threefold_draw,
-                                    result.ending_reason().contains("fold"),
-                                    input))
-            {
-                return false;
-            }
-
-            if( ! check_rule_result("Header",
-                                    "checkmate",
-                                    expect_checkmate,
-                                    result.ending_reason().contains("mates"),
-                                    input))
-            {
-                return false;
-            }
-=======
                 throw PGN_Error(std::format("Last move result ({}) on line {} does not match the game-ending tag ({}).",
                                             final_board_result, line_count, token));
             }
@@ -487,21 +383,20 @@
             check_rule_result("Header",
                               "50-move draw",
                               expect_fifty_move_draw,
-                              String::contains(result.ending_reason(), "50"),
+                              result.ending_reason().contains("50"),
                               input);
 
             check_rule_result("Header",
                               "threefold draw",
                               expect_threefold_draw,
-                              String::contains(result.ending_reason(), "fold"),
+                              result.ending_reason().contains("fold"),
                               input);
 
             check_rule_result("Header",
                               "checkmate",
                               expect_checkmate,
-                              String::contains(result.ending_reason(), "mates"),
+                              result.ending_reason().contains("mates"),
                               input);
->>>>>>> 4ff64cb1
 
             expect_checkmate = true;
             expect_fifty_move_draw = false;
@@ -529,28 +424,6 @@
         if( ! board.is_legal_move(token))
         {
             const auto line_count = line_number(input, input.tellg());
-<<<<<<< HEAD
-            std::println(std::cerr, "Move ({}{}) is illegal (line: {}).", move_number, token, line_count);
-            board.cli_print(std::cerr);
-            std::print(std::cerr, "\nLegal moves: ");
-            for(const auto legal_move : board.legal_moves())
-            {
-                std::print(std::cerr, "{} ", legal_move->algebraic(board));
-            }
-            std::print(std::cerr, "\n{}\n", board.fen());
-            return false;
-        }
-
-        const auto& move_to_play = board.interpret_move(token);
-        if( ! check_rule_result("Move: " + move_number + token + ")",
-                                "capture",
-                                token.contains('x'),
-                                board.move_captures(move_to_play),
-                                input))
-        {
-            return false;
-        }
-=======
             auto message = std::ostringstream();
             message << "Move (" << move_number << token << ") is illegal" << " (line: " << line_count << ").\n";
             board.cli_print(message);
@@ -566,24 +439,16 @@
         const auto& move_to_play = board.interpret_move(token);
         check_rule_result("Move: " + move_number + token + ")",
                           "capture",
-                          String::contains(token, 'x'),
+                          token.contains('x'),
                           board.move_captures(move_to_play),
                           input);
->>>>>>> 4ff64cb1
 
         board_before_last_move = board;
         result = board.play_move(move_to_play);
 
-<<<<<<< HEAD
-        if( ! check_rule_result("Move (" + move_number + token + ")",
-                                "check",
-                                std::string("+#").contains(token.back()),
-                                board.king_is_in_check(),
-                                input))
-=======
         check_rule_result("Move (" + move_number + token + ")",
                           "check",
-                          String::contains("+#", token.back()),
+                          std::string_view("+#").contains(token.back()),
                           board.king_is_in_check(),
                           input);
 
@@ -616,7 +481,6 @@
         last_used_file_name = file_name;
         std::ifstream ifs(file_name);
         for(std::string line; std::getline(ifs, line);)
->>>>>>> 4ff64cb1
         {
             if(line.starts_with("[Round"))
             {
@@ -648,7 +512,7 @@
     PGN::print_game_header_line(header_text, "TimeLeftWhite", game_clock.time_left(Piece_Color::WHITE).count());
     PGN::print_game_header_line(header_text, "TimeLeftBlack", game_clock.time_left(Piece_Color::BLACK).count());
 
-    if(!actual_result.ending_reason().empty() && !String::contains(actual_result.ending_reason(), "mates"))
+    if(!actual_result.ending_reason().empty() && ! actual_result.ending_reason().contains("mates"))
     {
         PGN::print_game_header_line(header_text, "GameEnding", actual_result.ending_reason());
     }
