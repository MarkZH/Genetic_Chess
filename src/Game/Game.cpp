#include "Game/Game.h"

#include <string>
#include <vector>
#include <csignal>
#include <iostream>
#include <print>
#include <memory>

#include "Players/Player.h"
#include "Players/Genetic_AI.h"
#include "Players/Random_AI.h"
#include "Players/Proxy_Player.h"
#include "Players/Outside_Communicator.h"

#include "Game/Board.h"
#include "Game/Clock.h"
#include "Game/Color.h"
#include "Game/Game_Result.h"
#include "Game/Move.h"
#include "Game/PGN.h"

#include "Utility/String.h"
#include "Utility/Main_Tools.h"

std::vector<std::unique_ptr<Player>> get_players(Main_Tools::command_line_options& options)
{
    Main_Tools::command_line_options remaining_options;
    std::vector<std::unique_ptr<Player>> players;
    for(const auto& [opt, values] : options)
    {
        if(opt == "-random")
        {
            players.push_back(std::make_unique<Random_AI>());
        }
        else if(opt == "-genetic")
        {
            Main_Tools::argument_assert( ! values.empty(), "Genome file needed for player");
            std::string file_name = values[0];
            if(values.size() > 1)
            {
                try
                {
                    const auto id = String::to_number<int>(values[1]);
                    players.push_back(std::make_unique<Genetic_AI>(file_name, id));
                }
                catch(const std::invalid_argument&) // Could not convert id to an int.
                {
                    throw std::invalid_argument(std::format("The given Genetic AI ID, \"{}\", is not an integer.", values[1]));
                }
            }
            else
            {
                players.push_back(std::make_unique<Genetic_AI>(file_name, find_last_id(file_name)));
            }
        }
        else
        {
            remaining_options.emplace_back(opt, values);
        }
    }

    options = remaining_options;
    return players;
}

Clock get_clock(Main_Tools::command_line_options& options)
{
    Main_Tools::command_line_options remaining_options;
    Clock::seconds game_time{};
    size_t moves_per_reset = 0;
    Clock::seconds increment_time{};
    for(const auto& [opt, values] : options)
    {
        if(opt == "-time")
        {
            Main_Tools::argument_assert( ! values.empty(), "{} requires a numeric parameter.", opt);
            game_time = String::to_duration<Clock::seconds>(values[0]);
        }
        else if(opt == "-reset-moves")
        {
            Main_Tools::argument_assert( ! values.empty(), "{} requires a whole number parameter.", opt);
            moves_per_reset = String::to_number<size_t>(values[0]);
        }
        else if(opt == "-increment-time")
        {
            Main_Tools::argument_assert(!values.empty(), " requires a numeric parameter.", opt);
            increment_time = String::to_duration<Clock::seconds>(values[0]);
        }
        else
        {
            remaining_options.emplace_back(opt, values);
        }
    }

    options = remaining_options;
    return Clock(game_time, moves_per_reset, increment_time, Time_Reset_Method::ADDITION);
}

Game_Result play_game(Board board,
                      Clock game_clock,
                      const Player& white,
                      const Player& black,
                      const std::string& event_name,
                      const std::string& location,
                      const std::string& pgn_file_name,
                      const bool print_board) noexcept
{
    std::vector<const Move*> game_record;
    Game_Result result;

    if(print_board)
    {
        board.cli_print_game(white, black, game_clock);
    }

    game_clock.start(board.whose_turn());

    while( ! result.game_has_ended())
    {
        const auto& player = board.whose_turn() == Piece_Color::WHITE ? white : black;
        const auto& move_chosen = player.choose_move(board, game_clock);

        if(Player::thinking_mode() != Thinking_Output_Type::NO_THINKING)
        {
<<<<<<< HEAD
            std::println("{} chose {}", player.name(), move_chosen.algebraic(board));
=======
            std::cout << "\n" << player.name() << " chose " << move_chosen.algebraic(board) << '\n';
>>>>>>> 13107537
        }

        result = game_clock.punch(board);
        if( ! result.game_has_ended())
        {
            result = board.play_move(move_chosen);
            game_record.push_back(&move_chosen);
            if(print_board)
            {
                board.cli_print_game(white, black, game_clock);
            }
        }
    }

    game_clock.stop();
    PGN::print_game_record(board,
                           game_record,
                           white,
                           black,
                           pgn_file_name,
                           result,
                           game_clock,
                           event_name,
                           location);
    return result;
}

void play_game_with_outsider(const Player& player,
                             const std::string& event_name,
                             const std::string& location,
                             const std::string& game_file_name,
                             const bool enable_logging)
{
    const auto outsider = connect_to_outside(player, enable_logging);

    signal(SIGINT, SIG_IGN);

    Board board;
    Clock clock;
    Game_Result game_result;
    std::vector<const Move*> game_record;
    auto player_color = Piece_Color::BLACK;
    auto print_game_record = false;

    while( ! game_result.exit_program())
    {
        // A do-while loop is used here instead of while( !  game_result.game_has_ended())
        // because the "quit" command is only received after another entry into the loop
        // after a game has finished. A normal while loop would keep spinning because the
        // Game_Result that exited the inner loop would never be updated by a call to
        // setup_turn(), so the "quit" command would never be received.
        do
        {
            game_result = outsider->setup_turn(board, clock, game_record, player);
            clock.start(board.whose_turn());
            if(game_result.game_has_ended())
            {
                break;
            }
            outsider->listen(clock);
            print_game_record = true;

            player_color = board.whose_turn();
            const auto& chosen_move = player.choose_move(board, clock);
            clock.punch(board);

            game_result = outsider->handle_move(board, chosen_move, game_record);
        } while( ! game_result.game_has_ended());

        outsider->log("Game ended with: {}", game_result.ending_reason());
        if(print_game_record && ! game_file_name.empty())
        {
            clock.stop();
            const auto opponent_proxy = outsider->create_proxy_player();
            const Player& white = (player_color == Piece_Color::WHITE ? player : opponent_proxy);
            const Player& black = (player_color == Piece_Color::BLACK ? player : opponent_proxy);
            PGN::print_game_record(board,
                                   game_record,
                                   white, black,
                                   game_file_name,
                                   game_result,
                                   clock,
                                   event_name,
                                   location);
            print_game_record = false;
        }
    }
}

void start_game(Main_Tools::command_line_options options)
{
    Board board;
    std::string game_file_name;
    std::string event_name;
    std::string location;
    auto thinking_output = Thinking_Output_Type::NO_THINKING;
    auto print_board = false;
    auto enable_logging = false;

    const auto players = get_players(options);
    const auto clock = get_clock(options);

    for(const auto& [opt, values] : options)
    {
        if(opt == "-board")
        {
            Main_Tools::argument_assert( ! values.empty(), "{} requires a quoted FEN text parameter.", opt);
            board = Board(values[0]);
        }
        else if(opt == "-game-file")
        {
            Main_Tools::argument_assert( ! values.empty(), "{} requires a file name.", opt);
            game_file_name = values[0];
        }
        else if(opt == "-event")
        {
            Main_Tools::argument_assert( ! values.empty(), "{} requires a text parameter.", opt);
            event_name = values[0];
        }
        else if(opt == "-location")
        {
            Main_Tools::argument_assert( ! values.empty(), "{} requires a text parameter.", opt);
            location = values[0];
        }
        else if(opt == "-xboard")
        {
            thinking_output = Thinking_Output_Type::XBOARD;
        }
        else if(opt == "-uci")
        {
            thinking_output = Thinking_Output_Type::UCI;
        }
        else if(opt == "-show-board")
        {
            print_board = true;
        }
        else if(opt == "-log-comms")
        {
            enable_logging = true;
        }
        else
        {
            throw std::invalid_argument("Invalid or incomplete game option: " + opt);
        }
    }

    if(players.empty())
    {
        throw std::invalid_argument("At least one player must be specified.");
    }
    else if(players.size() == 1)
    {
        play_game_with_outsider(*players.front(), event_name, location, game_file_name, enable_logging);
    }
    else if(players.size() == 2)
    {
        Player::set_thinking_mode(thinking_output);
        play_game(board,
                  clock,
                  *players.front(),
                  *players.back(),
                  event_name,
                  location,
                  game_file_name,
                  print_board);
    }
    else
    {
        throw std::invalid_argument("More than two players specified.");
    }
}<|MERGE_RESOLUTION|>--- conflicted
+++ resolved
@@ -123,11 +123,7 @@
 
         if(Player::thinking_mode() != Thinking_Output_Type::NO_THINKING)
         {
-<<<<<<< HEAD
-            std::println("{} chose {}", player.name(), move_chosen.algebraic(board));
-=======
-            std::cout << "\n" << player.name() << " chose " << move_chosen.algebraic(board) << '\n';
->>>>>>> 13107537
+            std::println("\n{} chose {}", player.name(), move_chosen.algebraic(board));
         }
 
         result = game_clock.punch(board);
