#include "Game/Board.h"

#include <iostream>
#include <fstream>
#include <cctype>
#include <cassert>
#include <stdexcept>
#include <array>
#include <mutex>
#include <algorithm>
#include <bitset>
#include <string>
#include <chrono>
using namespace std::chrono_literals;
#include <map>
#include <bit>
#include <type_traits>
#include <functional>
#include <utility>
#include <sstream>
#include <print>

#include "Game/Clock.h"
#include "Game/Square.h"
#include "Game/Game_Result.h"
#include "Game/Piece.h"
#include "Game/Move.h"
#include "Game/PGN.h"

#include "Players/Player.h"

#include "Utility/Exceptions.h"
#include "Utility/Random.h"
#include "Utility/String.h"
#include "Utility/Fixed_Capacity_Vector.h"
#include "Utility/Algorithm.h"

namespace
{
    const auto square_hash_values =
    []()
    {
        // One entry for each piece on each square (including no piece)
        std::array<std::array<uint64_t, 13>, 64> hash_cache;
        for(auto& square_indexed_row : hash_cache)
        {
            std::ranges::generate(square_indexed_row, Random::random_unsigned_int64);
        }
        return hash_cache;
    }();

    const auto castling_hash_values =
    []()
    {
        std::array<std::array<uint64_t, 2>, 2> castling_hash_cache; // Indexed by [Piece_Color][Direction]
        for(auto& a : castling_hash_cache)
        {
            std::ranges::generate(a, Random::random_unsigned_int64);
        }
        return castling_hash_cache;
    }();

    const auto switch_turn_board_hash = Random::random_unsigned_int64();
    const auto en_passant_hash_values =
    []()
    {
        std::array<uint64_t, 8> en_passant_hash_cache;
        std::ranges::generate(en_passant_hash_cache, Random::random_unsigned_int64);
        return en_passant_hash_cache;
    }();

    const std::string standard_starting_fen = "rnbqkbnr/pppppppp/8/8/8/8/PPPPPPPP/RNBQKBNR w KQkq - 0 1";

    //! \brief An anonymous class for storing FENs by associating them with the Zobrist hash of the board created by the FEN.
    //! 
    //! The purpose of this class is to store FEN strings outside of the Board class so that they are not uselessly copied during games.
    class
    {
        public:
            void add(uint64_t board_hash, const std::string& fen) noexcept
            {
                const auto map_lock = std::lock_guard(starting_fen_map_lock);
                starting_fen_from_starting_hash[board_hash] = String::remove_extra_whitespace(fen);
            }

            std::string retreive(uint64_t board_hash) const noexcept
            {
                const auto map_lock = std::lock_guard(starting_fen_map_lock);
                return starting_fen_from_starting_hash.at(board_hash);
            }

        private:
            mutable std::mutex starting_fen_map_lock;
            std::map<uint64_t, std::string> starting_fen_from_starting_hash;
    } fen_cache;
}

Board::Board() noexcept : Board(standard_starting_fen)
{
}

Board::Board(const std::string& input_fen)
{
    const auto fen_parse = String::split(input_fen);
    fen_parse_assert(fen_parse.size() == 6, input_fen, "Wrong number of fields (should be 6)");

    const auto board_parse = String::split(fen_parse.at(0), "/");
    fen_parse_assert(board_parse.size() == 8, input_fen, "Board has wrong number of rows (should be 8)");

    for(int rank = 8; rank >= 1; --rank)
    {
        char file = 'a';
        for(const auto symbol : board_parse.at(size_t(8) - rank))
        {
            if(std::isdigit(symbol))
            {
                file += char(symbol - '0');
                fen_parse_assert(file <= 'h' + 1, input_fen, "Too many squares in rank " + std::to_string(rank));
            }
            else
            {
                fen_parse_assert(file <= 'h', input_fen, "Too many squares in rank " + std::to_string(rank));
                const auto piece = Piece{symbol};
                fen_parse_assert(piece.type() != Piece_Type::PAWN || (rank != 1 && rank != 8), input_fen, "Pawns cannot be placed on the home ranks.");
                fen_parse_assert(piece.type() != Piece_Type::KING || ! find_king(piece.color()).is_set(), input_fen, "More than one " + color_text(piece.color()) + " king.");

                place_piece(piece, {file, rank});
                ++file;
            }
        }

        fen_parse_assert(file == 'h' + 1, input_fen, "Too few squares in rank " + std::to_string(rank));
    }

    fen_parse_assert(find_king(Piece_Color::WHITE).is_set(), input_fen, "White king not in FEN string");
    fen_parse_assert(find_king(Piece_Color::BLACK).is_set(), input_fen, "Black king not in FEN string");

    const auto first_turn = fen_parse.at(1);
    fen_parse_assert(first_turn == "w" || first_turn == "b", input_fen, "Invalid character for whose turn: " + first_turn);
    if(first_turn == "b")
    {
        switch_turn();
    }

    const auto non_turn_color = opposite(whose_turn());
    fen_parse_assert(safe_for_king(find_king(non_turn_color), non_turn_color), input_fen,
                     color_text(non_turn_color) +
                     " is in check but it is " +
                     color_text(whose_turn()) + "'s turn.");

    const auto castling_parse = fen_parse.at(2);
    if(castling_parse != "-")
    {
        for(const auto c : castling_parse)
        {
            fen_parse_assert(std::string{"KQkq"}.contains(c), input_fen, std::string("Illegal character in castling section: ") + c + "(" + castling_parse + ")");

            const auto piece_color = std::isupper(c) ? Piece_Color::WHITE : Piece_Color::BLACK;
            const auto rook_square = Square{std::toupper(c) == 'K' ? 'h' : 'a', std::isupper(c) ? 1 : 8};
            const auto king_square = Square{'e', rook_square.rank()};
            const auto castling_side = rook_square.file() == 'a' ? Direction::LEFT : Direction::RIGHT;

            const auto side = std::string{castling_side == Direction::RIGHT ? "king" : "queen"};
            const auto rook = Piece{piece_color, Piece_Type::ROOK};
            const auto king = Piece{piece_color, Piece_Type::KING};

            fen_parse_assert(piece_on_square(rook_square) == rook, input_fen,
                             "There must be a " + String::lowercase(color_text(piece_color)) + " rook on " + rook_square.text() + " to castle " + side + "side.");
            fen_parse_assert(piece_on_square(king_square) == king, input_fen,
                             "There must be a " + String::lowercase(color_text(piece_color)) + " king on " + king_square.text() + " to castle.");
            fen_parse_assert( ! castle_is_legal(piece_color, castling_side), input_fen,
                             "There are repeated characters in the castling text: " + castling_parse);

            make_castle_legal(piece_color, castling_side);
        }
    }

    const auto en_passant_parse = fen_parse.at(3);
    if(en_passant_parse != "-")
    {
        fen_parse_assert(en_passant_parse.size() == 2, input_fen, "Invalid en passant square.");

        make_en_passant_targetable({en_passant_parse[0], en_passant_parse[1] - '0'});

        fen_parse_assert(en_passant_target.is_set(), input_fen, "Invalid en passant square.");
        fen_parse_assert( ! piece_on_square(en_passant_target), input_fen, "Piece is not allowed on en passant target square.");

        const auto last_move_pawn = piece_on_square(en_passant_target + Square_Difference{0, whose_turn() == Piece_Color::WHITE ? -1 : 1});
        fen_parse_assert(last_move_pawn == Piece{opposite(whose_turn()), Piece_Type::PAWN}, input_fen, "There must be a pawn past the en passant target square.");
        fen_parse_assert(en_passant_target.rank() == (whose_turn() == Piece_Color::WHITE ? 6 : 3), input_fen, "The en passant target must be on the third rank (if black to move) or sixth rank (if white to move).");
    }

    // Fill repeat counter to indicate moves since last
    // pawn move or capture.
    const auto fifty_move_count_input = String::to_number<size_t>(fen_parse.at(4));
    fen_parse_assert(fifty_move_count_input < repeat_count.maximum_size(), input_fen, "Halfmove clock value too large.");
    add_board_position_to_repeat_record();
    while(moves_since_pawn_or_capture() < fifty_move_count_input)
    {
        add_to_repeat_count(Random::random_unsigned_int64());
    }

    const auto first_full_move_label = String::to_number<size_t>(fen_parse.at(5));
    plies_at_construction = 2*(first_full_move_label - 1) + (whose_turn() == Piece_Color::WHITE ? 0 : 1);

    recreate_move_caches();

    starting_hash = board_hash();
    fen_cache.add(starting_hash, fen());
    fen_parse_assert(fen() == original_fen(), input_fen, "Result: " + fen());
}

void Board::fen_parse_assert(const bool condition, const std::string& input_fen, const std::string& failure_message)
{
    if( ! condition)
    {
        throw std::invalid_argument("Bad FEN input: " + input_fen + "\n" + failure_message);
    }
}

Piece& Board::piece_on_square(const Square square) noexcept
{
    return board[square.index()];
}

Piece Board::piece_on_square(const Square square) const noexcept
{
    return board[square.index()];
}

bool Board::is_in_legal_moves_list(const Move& move) const noexcept
{
    return std::ranges::find(legal_moves(), &move) != legal_moves().end();
}

std::string Board::fen() const noexcept
{
    std::vector<std::string> rows;
    for(int rank = 8; rank >= 1; --rank)
    {
        rows.push_back("");
        int empty_count = 0;
        for(char file = 'a'; file <= 'h'; ++file)
        {
            const auto piece = piece_on_square({file, rank});
            if( ! piece)
            {
                ++empty_count;
            }
            else
            {
                if(empty_count > 0)
                {
                    rows.back() += std::to_string(empty_count);
                    empty_count = 0;
                }
                rows.back() += piece.fen_symbol();
            }
        }

        if(empty_count > 0)
        {
            rows.back() += std::to_string(empty_count);
        }
    }
    auto fen_parts = std::vector<std::string>{String::join(rows, "/")};

    fen_parts.push_back(String::lowercase(color_text(whose_turn()).substr(0, 1)));

    std::string castling_mark;
    for(const auto player : {Piece_Color::WHITE, Piece_Color::BLACK})
    {
        for(const auto direction : {Direction::RIGHT, Direction::LEFT})
        {
            if(castle_is_legal(player, direction))
            {
                const auto mark = (direction == Direction::RIGHT ? 'K' : 'Q');
                castling_mark.push_back(player == Piece_Color::BLACK ? String::tolower(mark) : mark);
            }
        }
    }
    fen_parts.push_back(castling_mark.empty() ? "-" : castling_mark);

    fen_parts.push_back(en_passant_target.is_set() ? en_passant_target.text() : unused_en_passant_target.text());
    fen_parts.push_back(std::to_string(moves_since_pawn_or_capture()));
    fen_parts.push_back(std::to_string(1 + all_ply_count()/2));
    return String::join(fen_parts, " ");
}

void Board::cli_print(std::ostream& output) const noexcept
{
    for(auto rank = 8; rank >= 1; --rank)
    {
        std::println(output, "");
        for(auto file = 'a'; file <= 'h'; ++file)
        {
            const auto piece = piece_on_square({file, rank});
            std::print(output, " {}", piece ? piece.fen_symbol() : '.');
        }
    }
    std::println(output, "    {} to move", color_text(whose_turn()));
}

void Board::cli_print_game(const Player& white, const Player& black, const Clock& clock) const noexcept
{
    const auto print_name = [&clock](const auto& player, const auto color)
                            {
                                std::println("\n{} | {} seconds", player.name(), clock.time_left(color).count());
                            };
    print_name(black, Piece_Color::BLACK);
    cli_print(std::cout);
    print_name(white, Piece_Color::WHITE);
    std::println("\n     = = = =");
}

std::string Board::original_fen() const noexcept
{
    return fen_cache.retreive(starting_hash);
}

Game_Result Board::play_move(const Move& move) noexcept
{
    if(repeat_count.full())
    {
        repeat_count.shift_left();
    }
    update_board(move);
    return move_result();
}

Game_Result Board::play_move(const std::string& move)
{
    return play_move(interpret_move(move));
}

size_t Board::all_ply_count() const noexcept
{
    return plies_at_construction + played_ply_count();
}

std::vector<const Move*> Board::derive_moves(const Board& new_board) const noexcept
{
    const size_t moves_to_derive_count = new_board.all_ply_count() - all_ply_count();;
    if(moves_to_derive_count > 2 || moves_to_derive_count < 1)
    {
        return {};
    }

    for(const auto first_move : legal_moves())
    {
        auto first_move_board = *this;
        first_move_board.play_move(*first_move);
        if(moves_to_derive_count == 1)
        {
            if(first_move_board.fen() == new_board.fen())
            {
                return {first_move};
            }
        }
        else
        {
            const auto next_moves = first_move_board.derive_moves(new_board);
            if(next_moves.size() == 1)
            {
                return {first_move, next_moves.front()};
            }
        }
    }

    return {};
}

Game_Result Board::move_result() const noexcept
{
    if(no_legal_moves())
    {
        if(king_is_in_check())
        {
            return Game_Result(opposite(whose_turn()), Game_Result_Type::CHECKMATE);
        }
        else
        {
            return Game_Result(Winner_Color::NONE, Game_Result_Type::STALEMATE);
        }
    }

    // An insufficient material draw can only happen after a capture
    // or a pawn promotion to a minor piece, both of which clear the
    // repeat_count tracker.
    if(moves_since_pawn_or_capture() == 0 && ! enough_material_to_checkmate())
    {
        return Game_Result(Winner_Color::NONE, Game_Result_Type::INSUFFICIENT_MATERIAL);
    }

    if(current_board_position_repeat_count() >= 3)
    {
        return Game_Result(Winner_Color::NONE, Game_Result_Type::THREEFOLD_REPETITION);
    }

    // "Move" means both players move, so the fifty-move rule is
    // triggered after 100 player moves
    if(moves_since_pawn_or_capture() >= 100)
    {
        return Game_Result(Winner_Color::NONE, Game_Result_Type::FIFTY_MOVE);
    }

    return {};
}

void Board::make_castle_legal(Piece_Color color, Direction direction) noexcept
{
    legal_castles[std::to_underlying(color)][std::to_underlying(direction)] = true;
    current_board_hash ^= castling_hash_values[std::to_underlying(color)][std::to_underlying(direction)];
}

void Board::make_castle_illegal(Piece_Color color, Direction direction) noexcept
{
    if(castle_is_legal(color, direction))
    {
        legal_castles[std::to_underlying(color)][std::to_underlying(direction)] = false;
        current_board_hash ^= castling_hash_values[std::to_underlying(color)][std::to_underlying(direction)];
    }
}

void Board::update_board(const Move& move) noexcept
{
    assert(is_in_legal_moves_list(move));

    ++game_move_count;
    previous_move = &move;
    if(move.is_en_passant(*this))
    {
        remove_piece({move.end().file(), move.start().rank()});
    }
    move_piece(move);
    clear_en_passant_target();
    unused_en_passant_target = {};
    move.side_effects(*this);
    switch_turn();

    recreate_move_caches();

    add_board_position_to_repeat_record();
}

bool Board::castle_is_legal(Piece_Color color, Direction direction) const noexcept
{
    return legal_castles[std::to_underlying(color)][std::to_underlying(direction)];
}

void Board::switch_turn() noexcept
{
    turn_color = opposite(turn_color);
    update_whose_turn_hash();
}

size_t Board::played_ply_count() const noexcept
{
    return game_move_count;
}

const Move* Board::last_move() const noexcept
{
    return previous_move;
}

int Board::castling_direction(Piece_Color player) const noexcept
{
    return castling_movement[std::to_underlying(player)];
}

const Move& Board::interpret_move(const std::string& move_text) const
{
    constexpr static auto end_marks = "+#?!";
    const auto raw = [](const auto& text)
        {
            const auto mark_location = text.find_first_of(end_marks);
            if(mark_location >= text.size() - 1)
            {
                return text.substr(0, mark_location);
            }
            else
            {
                return text;
            }
        };
    const auto raw_move_text = raw(move_text);
    const auto move_iter =
        std::ranges::find_if(legal_moves(),
                             [this, &raw_move_text, raw](auto move)
                             {
                                 return raw(move->algebraic(*this)) == raw_move_text ||
                                     move->coordinates() == raw_move_text;
                             });
    if(move_iter != legal_moves().end())
    {
        return **move_iter;
    }
    else
    {
        throw Illegal_Move("The move text is not a valid or legal move: " + move_text);
    }
}

bool Board::is_legal_move(const std::string& text) const noexcept
{
    try
    {
        interpret_move(text);
        return true;
    }
    catch(const Illegal_Move&)
    {
        return false;
    }
}

void Board::move_piece(const Move& move) noexcept
{
    if(piece_on_square(move.end()))
    {
        remove_piece(move.end());
        clear_repeat_count();
    }

    const auto moving_piece = piece_on_square(move.start());
    if(moving_piece.type() == Piece_Type::PAWN)
    {
        clear_repeat_count();
    }
    else if(moving_piece.type() == Piece_Type::KING)
    {
        make_castle_illegal(moving_piece.color(), Direction::RIGHT);
        make_castle_illegal(moving_piece.color(), Direction::LEFT);
    }
    remove_piece(move.start());
    place_piece(moving_piece, move.end());
}

Piece_Color Board::whose_turn() const noexcept
{
    return turn_color;
}

const std::vector<const Move*>& Board::legal_moves() const noexcept
{
    return legal_moves_cache;
}

bool Board::attacked_by(Square target, Piece_Color attacker) const noexcept
{
    return moves_attacking_square(target, attacker).any();
}

void Board::remove_piece(const Square square) noexcept
{
    const auto leaving_piece = piece_on_square(square);
    if(leaving_piece.type() == Piece_Type::ROOK)
    {
        const auto base_rank = leaving_piece.color() == Piece_Color::WHITE ? 1 : 8;
        const auto right_castle_square = Square{'h', base_rank};
        const auto  left_castle_square = Square{'a', base_rank};
        if(square == right_castle_square)
        {
            make_castle_illegal(leaving_piece.color(), Direction::RIGHT);
        }
        else if(square == left_castle_square)
        {
            make_castle_illegal(leaving_piece.color(), Direction::LEFT);
        }
    }
    place_piece({}, square);
}

void Board::place_piece(const Piece piece, const Square square) noexcept
{
    update_board_hash(square); // XOR out piece on square

    const auto old_piece = piece_on_square(square);
    piece_on_square(square) = piece;

    remove_attacks_from(square, old_piece);
    update_blocks(square, old_piece, piece);
    add_attacks_from(square, piece);

    update_board_hash(square); // XOR in new piece on square

    if(piece && piece.type() == Piece_Type::KING)
    {
        record_king_location(piece.color(), square);
    }
}

void Board::record_king_location(const Piece_Color color, const Square square)
{
    king_location[std::to_underlying(color)] = square;
}

void Board::add_attacks_from(const Square square, const Piece piece) noexcept
{
    modify_attacks(square, piece, true);
}

void Board::modify_attacks(const Square square, const Piece piece, const bool adding_attacks) noexcept
{
    if( ! piece)
    {
        return;
    }

    const auto attacking_color = piece.color();
    const auto vulnerable_king = Piece{opposite(attacking_color), Piece_Type::KING};
    for(const auto& attack_move_list : piece.attacking_move_lists(square))
    {
        for(const auto attack : attack_move_list)
        {
            const auto attacked_square = attack->end();
            const auto attacked_index = attacked_square.index();

            potential_attacks[std::to_underlying(attacking_color)][attacked_index][attack->attack_index()] = adding_attacks;

            const auto blocking_piece = piece_on_square(attacked_square);
            if(blocking_piece && blocking_piece != vulnerable_king)
            {
                break;
            }
        }
    }
}

void Board::remove_attacks_from(const Square square, const Piece old_piece) noexcept
{
    modify_attacks(square, old_piece, false);
}

void Board::update_blocks(const Square square, const Piece old_piece, const Piece new_piece) noexcept
{
    // Replacing nothing with nothing changes nothing.
    // Replacing one piece with another does not change which
    // moves are blocked. Only happens during pawn promotions.
    if(bool(old_piece) == bool(new_piece))
    {
        return;
    }

    const auto add_new_attacks = ! new_piece; // New pieces block; no new pieces allow new moves through
    const auto origin_square_index = square.index();

    for(const auto attacking_color : {Piece_Color::WHITE, Piece_Color::BLACK})
    {
        const auto vulnerable_king = Piece{opposite(attacking_color), Piece_Type::KING};
        if(new_piece == vulnerable_king)
        {
            continue;
        }

        const auto& attack_direction_list = potential_attacks[std::to_underlying(attacking_color)][origin_square_index];
        for(size_t index = 0; index < 8; ++index) // < 8 to exclude knight moves, which are never blocked
        {
            if(attack_direction_list[index])
            {
                const auto step = Move::attack_direction_from_index(index);
                const auto revealed_attacker = piece_on_square(square - step);
                if(revealed_attacker && (revealed_attacker.type() == Piece_Type::PAWN || revealed_attacker.type() == Piece_Type::KING))
                {
                    continue; // Pawns and kings are never blocked
                }

                for(const auto target_square : Square::square_line_from(square, step))
                {
                    potential_attacks[std::to_underlying(attacking_color)][target_square.index()][index] = add_new_attacks;

                    const auto piece = piece_on_square(target_square);
                    if(piece && piece != vulnerable_king)
                    {
                        break;
                    }
                }
            }
        }
    }
}

std::bitset<16> Board::moves_attacking_square(const Square square, const Piece_Color attacking_color) const noexcept
{
    return potential_attacks[std::to_underlying(attacking_color)][square.index()];
}

std::bitset<16> Board::checking_moves() const noexcept
{
    return moves_attacking_square(find_king(whose_turn()), opposite(whose_turn()));
}

bool Board::king_is_in_check() const noexcept
{
    return attacked_by(find_king(whose_turn()), opposite(whose_turn()));
}

bool Board::safe_for_king(const Square square, const Piece_Color king_color) const noexcept
{
    return ! attacked_by(square, opposite(king_color));
}

bool Board::king_is_in_check_after_move(const Move& move) const noexcept
{
    const auto king_square = find_king(whose_turn());
    if(move.start() == king_square)
    {
        return ! safe_for_king(move.end(), whose_turn());
    }

    if(king_is_in_check())
    {
        if(king_multiply_checked())
        {
            return true;
        }

        assert(checking_square.is_set());
        if(in_line_in_order(checking_square, move.end(), king_square))
        {
            return piece_is_pinned(move.start());
        }

        if(move.is_en_passant(*this)) 
        {
            const auto captured_pawn_square = Square{move.end().file(), move.start().rank()};
            return checking_square != captured_pawn_square || piece_is_pinned(move.start());
        }

        // Nothing is done about the check
        return true;
    }

    if(piece_is_pinned(move.start()))
    {
        return ! moves_are_parallel(move.movement(), king_square - move.start());
    }

    if(move.is_en_passant(*this) && king_square.rank() == move.start().rank())
    {
        const auto squares = Square::square_line_from(king_square, (move.start() - king_square).step());
        const auto rook = Piece{opposite(whose_turn()), Piece_Type::ROOK};
        const auto queen = Piece{opposite(whose_turn()), Piece_Type::QUEEN};
        const auto revealed_attacker =
            std::ranges::find_if(squares,
                                 [this, rook, queen](auto square)
                                 {
                                     const auto piece = piece_on_square(square);
                                     return piece == rook || piece == queen;
                                 });

        return revealed_attacker != squares.end() &&
               Algorithm::has_exactly_n(squares.begin(), revealed_attacker, [this](auto square) { return piece_on_square(square); }, 2);
    }

    return false;
}

bool Board::move_checks_king(const Move& move) const noexcept
{
    const auto opponent_king_square = find_king(opposite(whose_turn()));
    const auto moving_piece = piece_on_square(move.start());
    const auto piece = move.promotion() ? move.promotion() : moving_piece;
    const auto& after_moves = piece.attacking_move_lists(move.end());
    for(const auto& move_list : after_moves)
    {
        const auto checking_move = std::find_if(move_list.begin(),
                                                move_list.end(),
                                                [opponent_king_square](auto attack)
                                                {
                                                    return attack->end() == opponent_king_square;
                                                });
        if(checking_move != move_list.end())
        {
            const auto found_move = *checking_move;
            return piece.type() == Piece_Type::KNIGHT || all_empty_between(found_move->start(),
                                                                           found_move->end());
        }
    }

    return false;
}

bool Board::no_legal_moves() const noexcept
{
    return legal_moves().empty();
}

<<<<<<< HEAD
void Board::print_game_record(const std::vector<const Move*>& game_record_listing,
                              const Player& white,
                              const Player& black,
                              const std::string& file_name,
                              const Game_Result& result,
                              const Clock& game_clock,
                              const std::string& event_name,
                              const std::string& location) const noexcept
{
    static std::mutex write_lock;
    const auto write_lock_guard = std::lock_guard(write_lock);

    static int game_number = 0;
    static std::string last_used_file_name;
    if(game_number == 0 || file_name != last_used_file_name)
    {
        game_number = 1;
        last_used_file_name = file_name;
        std::ifstream ifs(file_name);
        for(std::string line; std::getline(ifs, line);)
        {
            if(line.starts_with("[Round"))
            {
                const auto round_number = String::to_number<int>(String::extract_delimited_text(line, '"', '"'));
                if(round_number >= game_number)
                {
                    game_number = round_number + 1;
                }
            }
        }
    }

    auto header_text = std::ostringstream();

    PGN::print_game_header_line(header_text, "Event", event_name);
    PGN::print_game_header_line(header_text, "Site", location);
    PGN::print_game_header_line(header_text, "Date", String::date_and_time_format(game_clock.game_start_date_and_time(), "%Y.%m.%d"));
    PGN::print_game_header_line(header_text, "Round", game_number++);
    PGN::print_game_header_line(header_text, "White", white.name());
    PGN::print_game_header_line(header_text, "Black", black.name());

    const auto last_move_result = move_result();
    const auto& actual_result = last_move_result.game_has_ended() ? last_move_result : result;
    PGN::print_game_header_line(header_text, "Result", actual_result.game_ending_annotation());

    PGN::print_game_header_line(header_text, "Time", String::date_and_time_format(game_clock.game_start_date_and_time(), "%H:%M:%S"));

    PGN::print_game_header_line(header_text, "TimeControl", game_clock.time_control_string());
    PGN::print_game_header_line(header_text, "TimeLeftWhite", game_clock.time_left(Piece_Color::WHITE).count());
    PGN::print_game_header_line(header_text, "TimeLeftBlack", game_clock.time_left(Piece_Color::BLACK).count());

    if( ! actual_result.ending_reason().empty() && ! actual_result.ending_reason().contains("mates"))
    {
        PGN::print_game_header_line(header_text, "GameEnding", actual_result.ending_reason());
    }

    const auto starting_fen = original_fen();
    if(starting_fen != standard_starting_fen)
    {
        PGN::print_game_header_line(header_text, "SetUp", 1);
        PGN::print_game_header_line(header_text, "FEN", starting_fen);
    }

    auto game_text = std::ostringstream();
    auto commentary_board = Board(starting_fen);
    auto previous_move_had_comment = false;
    for(const auto next_move : game_record_listing)
    {
        const auto step = commentary_board.all_ply_count()/2 + 1;
        if(commentary_board.whose_turn() == Piece_Color::WHITE || commentary_board.played_ply_count() == 0 || previous_move_had_comment)
        {
            std::print(game_text, " {}.", step);
            if(commentary_board.whose_turn() == Piece_Color::BLACK)
            {
                std::print(game_text, "..");
            }
        }

        std::print(game_text, " {}", next_move->algebraic(commentary_board));
        const auto& current_player = (commentary_board.whose_turn() == Piece_Color::WHITE ? white : black);
        const auto commentary = String::trim_outer_whitespace(current_player.commentary_for_next_move(commentary_board, step));
        if( ! commentary.empty())
        {
            std::print(game_text, " {}", commentary);
        }
        commentary_board.play_move(*next_move);
        previous_move_had_comment = ! commentary.empty();
    }
    std::print(game_text, " {}", actual_result.game_ending_annotation());
    
    auto file_output = std::ofstream(file_name, std::ios::app);
    auto& output = file_output ? file_output : std::cout;
    std::print(output, "{}\n{}\n\n\n", header_text.str(), String::word_wrap(game_text.str(), 80));
    assert(commentary_board.fen() == fen());
}

=======
>>>>>>> 4ff64cb1
void Board::make_en_passant_targetable(const Square square) noexcept
{
    if(en_passant_target.is_set())
    {
        current_board_hash ^= en_passant_hash_values[en_passant_target.file() - 'a'];
    }

    if(square.is_set())
    {
        current_board_hash ^= en_passant_hash_values[square.file() - 'a'];
    }

    en_passant_target = square;
}

bool Board::is_en_passant_targetable(const Square square) const noexcept
{
    return en_passant_target == square;
}

void Board::clear_en_passant_target() noexcept
{
    make_en_passant_targetable({});
}

Square Board::find_king(const Piece_Color color) const noexcept
{
    return king_location[std::to_underlying(color)];
}

void Board::recreate_move_caches() noexcept
{
    checking_square = find_checking_square();
    legal_moves_cache.clear();
    for(const auto square : Square::all_squares())
    {
        const auto piece = piece_on_square(square);
        if(piece && piece.color() == whose_turn())
        {
            for(const auto& move_list : piece.move_lists(square))
            {
                for(const auto move : move_list)
                {
                    if(move->is_legal(*this))
                    {
                        legal_moves_cache.push_back(move);
                    }

                    if(piece_on_square(move->end()))
                    {
                        break;
                    }
                }
            }
        }
    }

    if(en_passant_target.is_set() && std::ranges::none_of(legal_moves_cache, [this](const auto move) { return move->is_en_passant(*this); }))
    {
        disable_en_passant_target();
    }
}

void Board::disable_en_passant_target() noexcept
{
    unused_en_passant_target = en_passant_target;
    clear_en_passant_target();
}

Square Board::find_checking_square() const noexcept
{
    if( ! king_is_in_check())
    {
        return {};
    }

    const auto checking_index = std::countr_zero(checking_moves().to_ulong());
    const auto step = Move::attack_direction_from_index(checking_index);
    const auto king_square = find_king(whose_turn());
    const auto squares = Square::square_line_from(king_square, -step);
    return *std::ranges::find_if(squares, [this](auto square) { return piece_on_square(square); });
}

bool Board::enough_material_to_checkmate(const Piece_Color piece_color) const noexcept
{
    auto piece_is_right = [piece_color](const auto piece, const auto type) { return piece == Piece{piece_color, type}; };

    if(std::ranges::any_of(board,
                           [piece_is_right](const auto piece)
                           {
                               return piece_is_right(piece, Piece_Type::QUEEN) ||
                                   piece_is_right(piece, Piece_Type::ROOK) ||
                                   piece_is_right(piece, Piece_Type::PAWN);
                           }))
    {
        return true;
    }

    const auto knight_count = std::ranges::count_if(board, [piece_is_right](const auto piece) { return piece_is_right(piece, Piece_Type::KNIGHT); });
    if(knight_count > 1)
    {
        return true;
    }

    auto bishop_on_square_color =
        [this, piece_is_right](const Square_Color square_color, const Square square)
        {
            return piece_is_right(piece_on_square(square), Piece_Type::BISHOP) && square.color() == square_color;
        };

    const auto squares = Square::all_squares();
    const auto bishops_on_white =
        std::ranges::any_of(squares, [bishop_on_square_color](const auto square) { return bishop_on_square_color(Square_Color::WHITE, square); });
    const auto bishops_on_black =
        std::ranges::any_of(squares, [bishop_on_square_color](const auto square) { return bishop_on_square_color(Square_Color::BLACK, square); });
    return (bishops_on_white && bishops_on_black) || (knight_count > 0 && (bishops_on_white || bishops_on_black));
}

bool Board::enough_material_to_checkmate() const noexcept
{
    auto piece_is_right = [](auto piece, auto type) { return piece && piece.type() == type; };

    if(std::ranges::any_of(board,
                           [piece_is_right](const auto piece)
                           {
                               return piece_is_right(piece, Piece_Type::QUEEN) ||
                                   piece_is_right(piece, Piece_Type::ROOK) ||
                                   piece_is_right(piece, Piece_Type::PAWN);
                           }))
    {
        return true;
    }

    const auto knight_count = std::ranges::count_if(board, [piece_is_right](const auto piece) { return piece_is_right(piece, Piece_Type::KNIGHT); });
    if(knight_count > 1)
    {
        return true;
    }

    auto bishop_on_square_color =
        [this, piece_is_right](const Square_Color square_color, const Square square)
        {
            return piece_is_right(piece_on_square(square), Piece_Type::BISHOP) && square.color() == square_color;
        };

    const auto squares = Square::all_squares();
    const auto bishops_on_white =
        std::ranges::any_of(squares, [bishop_on_square_color](const auto square) { return bishop_on_square_color(Square_Color::WHITE, square); });
    const auto bishops_on_black =
        std::ranges::any_of(squares, [bishop_on_square_color](const auto square) { return bishop_on_square_color(Square_Color::BLACK, square); });
    return (bishops_on_white && bishops_on_black) || (knight_count > 0 && (bishops_on_white || bishops_on_black));
}

void Board::update_board_hash(const Square square) noexcept
{
    current_board_hash ^= square_hash(square);
}

void Board::update_whose_turn_hash() noexcept
{
    current_board_hash ^= switch_turn_board_hash;
}

uint64_t Board::square_hash(Square square) const noexcept
{
    assert(square.inside_board());
    return square_hash_values[square.index()][piece_on_square(square).index()];
}

uint64_t Board::board_hash() const noexcept
{
    return current_board_hash;
}

bool Board::move_captures(const Move& move) const noexcept
{
    const auto attacked_piece = piece_on_square(move.end());

    assert(is_in_legal_moves_list(move));
    assert( ! attacked_piece || (move.can_capture() && attacked_piece.color() == opposite(whose_turn())));

    return attacked_piece || move.is_en_passant(*this);
}

bool Board::move_changes_material(const Move& move) const noexcept
{
    return move_captures(move) || move.promotion_piece_symbol();
}

bool Board::king_multiply_checked() const noexcept
{
    return checking_moves().count() > 1;
}

bool Board::all_empty_between(const Square start, const Square end) const noexcept
{
    assert(straight_line_move(start, end));
    const auto squares = Square::squares_between(start, end);
    return std::ranges::none_of(squares, [this](auto square) { return piece_on_square(square); });
}

bool Board::piece_is_pinned(const Square square) const noexcept
{
    return piece_is_pinned_to_king(whose_turn(), square);
}

bool Board::is_discovered_check(const Move& move) const noexcept
{
    assert(is_in_legal_moves_list(move));
    const auto king_color = opposite(whose_turn());
    const auto king_square = find_king(king_color);
    const auto direction = king_square - move.start();
    return ! moves_are_parallel(direction, move.movement()) && piece_is_pinned_to_king(king_color, move.start());
}

bool Board::piece_is_pinned_to_king(const Piece_Color king_color, const Square square) const noexcept
{
    const auto king_square = find_king(king_color);
    if(king_square == square || ! straight_line_move(square, king_square))
    {
        return false;
    }

    const auto direction = (king_square - square).step();
    const auto attack_square = square - direction;
    const auto attacking_color = opposite(king_color);
    const auto color_index = std::to_underlying(attacking_color);
    const auto opponent_pawn = Piece(attacking_color, Piece_Type::PAWN);
    const auto opponent_king = Piece(attacking_color, Piece_Type::KING);
    return potential_attacks[color_index][square.index()][Move::attack_index(direction)]
        && piece_on_square(attack_square) != opponent_pawn
        && piece_on_square(attack_square) != opponent_king
        && all_empty_between(king_square, square);
}

void Board::add_board_position_to_repeat_record() noexcept
{
    add_to_repeat_count(board_hash());
}

void Board::add_to_repeat_count(const uint64_t new_hash) noexcept
{
    repeat_count.push_back(new_hash);
}

ptrdiff_t Board::current_board_position_repeat_count() const noexcept
{
    return std::ranges::count(repeat_count, board_hash());
}

size_t Board::moves_since_pawn_or_capture() const noexcept
{
    return repeat_count.size() - 1;
}

std::ptrdiff_t Board::repeat_count_from_depth(size_t depth) const noexcept
{
    depth = std::min(depth, repeat_count.size() - 1);
    return std::count(repeat_count.end() - depth - 1, repeat_count.end(), board_hash());
}

void Board::clear_repeat_count() noexcept
{
    repeat_count.clear();
}

size_t Board::castling_move_index(const Piece_Color player) const noexcept
{
    return castling_index[std::to_underlying(player)];
}

bool Board::player_castled(const Piece_Color player) const noexcept
{
    return castling_direction(player) != 0;
}

Board Board::without_random_pawn() const noexcept
{
    assert(std::ranges::any_of(board, [](auto p) { return p && p.type() == Piece_Type::PAWN; }));

    auto result = *this;
    while(true)
    {
        const auto square = Square('a' + char(Random::random_integer(0, 7)), Random::random_integer(1, 8));
        const auto piece = result.piece_on_square(square);
        if(piece && piece.type() == Piece_Type::PAWN)
        {
            result.remove_piece(square);
            return result;
        }
    }
}

std::vector<const Move*> Board::quiescent(const std::array<double, 6>& piece_values) const noexcept
{
    if( ! previous_move)
    {
        return {};
    }

    // The capture_move at index i results in the state_value at index i + 1
    std::vector<const Move*> capture_moves;
    std::vector<double> state_values = {0.0};

    const auto player_color = whose_turn();
    auto current_board = *this;
    const auto square = previous_move->end();
    while(current_board.attacked_by(square, current_board.whose_turn()))
    {
        std::vector<const Move*> capturing_moves;
        std::ranges::copy_if(current_board.legal_moves(), std::back_inserter(capturing_moves), [square](auto move) { return move->end() == square; });

        if(capturing_moves.empty())
        {
            // This can happen when the only attacking piece is a king
            // and the attacked piece is guarded.
            break;
        }

        // Attack with the weakest piece first
        const auto move =
            *std::ranges::min_element(capturing_moves,
                                      [&piece_values, &current_board](auto move1, auto move2)
                                      {
                                          return piece_values[std::to_underlying(current_board.piece_on_square(move1->start()).type())] <
                                              piece_values[std::to_underlying(current_board.piece_on_square(move2->start()).type())];
                                      });

        // Make sure that an exchange does not lose material
        const auto moving_piece = current_board.piece_on_square(move->start());
        const auto attacked_piece = current_board.piece_on_square(move->end());
        current_board.play_move(*move);
        capture_moves.push_back(move);
        state_values.push_back(state_values.back() + (moving_piece.color() == player_color ? +1 : -1)*piece_values[std::to_underlying(attacked_piece.type())]);
    }


    if(capture_moves.empty())
    {
        return capture_moves;
    }

    // Make sure to stop before either player ends up in an
    // avoidable loss of material.
    auto minimax_iter = state_values.rbegin();
    auto minimax_value = *minimax_iter;
    for(auto iter = std::next(minimax_iter); iter != state_values.rend(); std::advance(iter, 1))
    {
        auto value = *iter;

        // Even indices indicate a player's choice (maximize score).
        // Odd indices indicate an opponent's choice (minimize score).
        const auto index = std::distance(iter, state_values.rend()) - 1;
        if(index % 2 == 0)
        {
            if(value > minimax_value)
            {
                minimax_value = value;
                minimax_iter = iter;
            }
        }
        else
        {
            if(value < minimax_value)
            {
                minimax_value = value;
                minimax_iter = iter;
            }
        }
    }

    const auto minimax_index = std::distance(minimax_iter, state_values.rend()) - 1;
    return {capture_moves.begin(), capture_moves.begin() + minimax_index};
}

void Board::compare_hashes(const Board& other) const noexcept
{
    std::print(std::cerr, "Differing square hashes: ");
    for(const auto square : Square::all_squares())
    {
        if(square_hash(square) != other.square_hash(square))
        {
            std::print(std::cerr, " {}", square.text());
        }
    }
    std::print(std::cerr, "\n");
    const auto hash_diff = (board_hash() ^ other.board_hash());
    const auto white = std::to_underlying(Piece_Color::WHITE);
    const auto black = std::to_underlying(Piece_Color::BLACK);
    const auto right = std::to_underlying(Direction::RIGHT);
    const auto left  = std::to_underlying(Direction::LEFT);
    const auto both_white_castles = (castling_hash_values[white][right] ^ castling_hash_values[white][left]);
    const auto both_black_castles = (castling_hash_values[black][right] ^ castling_hash_values[black][left]);
    if(en_passant_target.is_set() && hash_diff == en_passant_hash_values[en_passant_target.file() - 'a'])
    {
        std::println(std::cerr, "en passant hash");
    }
    else if(hash_diff == both_white_castles)
    {
        std::println(std::cerr, "both white castling");
    }
    else if(hash_diff == both_black_castles)
    {
        std::println(std::cerr, "both black castling");
    }
    else if(hash_diff == castling_hash_values[black][right])
    {
        std::println(std::cerr, "black kingside castle");
    }
    else if(hash_diff == castling_hash_values[white][right])
    {
        std::println(std::cerr, "white kingside castle");
    }
    else if(hash_diff == castling_hash_values[white][left])
    {
        std::println(std::cerr, "white queenside castle");
    }
    else if(hash_diff == castling_hash_values[black][left])
    {
        std::println(std::cerr, "black queenside castle");
    }
    else
    {
        std::println(std::cerr, "Something else");
    }
}<|MERGE_RESOLUTION|>--- conflicted
+++ resolved
@@ -787,105 +787,6 @@
     return legal_moves().empty();
 }
 
-<<<<<<< HEAD
-void Board::print_game_record(const std::vector<const Move*>& game_record_listing,
-                              const Player& white,
-                              const Player& black,
-                              const std::string& file_name,
-                              const Game_Result& result,
-                              const Clock& game_clock,
-                              const std::string& event_name,
-                              const std::string& location) const noexcept
-{
-    static std::mutex write_lock;
-    const auto write_lock_guard = std::lock_guard(write_lock);
-
-    static int game_number = 0;
-    static std::string last_used_file_name;
-    if(game_number == 0 || file_name != last_used_file_name)
-    {
-        game_number = 1;
-        last_used_file_name = file_name;
-        std::ifstream ifs(file_name);
-        for(std::string line; std::getline(ifs, line);)
-        {
-            if(line.starts_with("[Round"))
-            {
-                const auto round_number = String::to_number<int>(String::extract_delimited_text(line, '"', '"'));
-                if(round_number >= game_number)
-                {
-                    game_number = round_number + 1;
-                }
-            }
-        }
-    }
-
-    auto header_text = std::ostringstream();
-
-    PGN::print_game_header_line(header_text, "Event", event_name);
-    PGN::print_game_header_line(header_text, "Site", location);
-    PGN::print_game_header_line(header_text, "Date", String::date_and_time_format(game_clock.game_start_date_and_time(), "%Y.%m.%d"));
-    PGN::print_game_header_line(header_text, "Round", game_number++);
-    PGN::print_game_header_line(header_text, "White", white.name());
-    PGN::print_game_header_line(header_text, "Black", black.name());
-
-    const auto last_move_result = move_result();
-    const auto& actual_result = last_move_result.game_has_ended() ? last_move_result : result;
-    PGN::print_game_header_line(header_text, "Result", actual_result.game_ending_annotation());
-
-    PGN::print_game_header_line(header_text, "Time", String::date_and_time_format(game_clock.game_start_date_and_time(), "%H:%M:%S"));
-
-    PGN::print_game_header_line(header_text, "TimeControl", game_clock.time_control_string());
-    PGN::print_game_header_line(header_text, "TimeLeftWhite", game_clock.time_left(Piece_Color::WHITE).count());
-    PGN::print_game_header_line(header_text, "TimeLeftBlack", game_clock.time_left(Piece_Color::BLACK).count());
-
-    if( ! actual_result.ending_reason().empty() && ! actual_result.ending_reason().contains("mates"))
-    {
-        PGN::print_game_header_line(header_text, "GameEnding", actual_result.ending_reason());
-    }
-
-    const auto starting_fen = original_fen();
-    if(starting_fen != standard_starting_fen)
-    {
-        PGN::print_game_header_line(header_text, "SetUp", 1);
-        PGN::print_game_header_line(header_text, "FEN", starting_fen);
-    }
-
-    auto game_text = std::ostringstream();
-    auto commentary_board = Board(starting_fen);
-    auto previous_move_had_comment = false;
-    for(const auto next_move : game_record_listing)
-    {
-        const auto step = commentary_board.all_ply_count()/2 + 1;
-        if(commentary_board.whose_turn() == Piece_Color::WHITE || commentary_board.played_ply_count() == 0 || previous_move_had_comment)
-        {
-            std::print(game_text, " {}.", step);
-            if(commentary_board.whose_turn() == Piece_Color::BLACK)
-            {
-                std::print(game_text, "..");
-            }
-        }
-
-        std::print(game_text, " {}", next_move->algebraic(commentary_board));
-        const auto& current_player = (commentary_board.whose_turn() == Piece_Color::WHITE ? white : black);
-        const auto commentary = String::trim_outer_whitespace(current_player.commentary_for_next_move(commentary_board, step));
-        if( ! commentary.empty())
-        {
-            std::print(game_text, " {}", commentary);
-        }
-        commentary_board.play_move(*next_move);
-        previous_move_had_comment = ! commentary.empty();
-    }
-    std::print(game_text, " {}", actual_result.game_ending_annotation());
-    
-    auto file_output = std::ofstream(file_name, std::ios::app);
-    auto& output = file_output ? file_output : std::cout;
-    std::print(output, "{}\n{}\n\n\n", header_text.str(), String::word_wrap(game_text.str(), 80));
-    assert(commentary_board.fen() == fen());
-}
-
-=======
->>>>>>> 4ff64cb1
 void Board::make_en_passant_targetable(const Square square) noexcept
 {
     if(en_passant_target.is_set())
