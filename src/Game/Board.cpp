--- conflicted
+++ resolved
@@ -306,11 +306,7 @@
 {
     const auto print_name = [&clock](const auto& player, const auto color)
                             {
-<<<<<<< HEAD
-                                std::println("\n{} | {} seconds", player.name(), clock.time_left(color).count());
-=======
-                                std::cout << '\n' << player.name() << " | " << clock.time_left_display(color) << "\n";
->>>>>>> 13107537
+                                std::println("\n{} | {}", player.name(), clock.time_left_display(color));
                             };
     print_name(black, Piece_Color::BLACK);
     cli_print(std::cout);
