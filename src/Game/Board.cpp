--- conflicted
+++ resolved
@@ -936,13 +936,7 @@
         }
     }
 
-<<<<<<< HEAD
-    if(std::ranges::none_of(legal_moves_cache, std::mem_fn(&Move::is_en_passant)))
-=======
-    if(en_passant_target.is_set() && std::none_of(legal_moves_cache.begin(),
-                                                  legal_moves_cache.end(),
-                                                  [this](const auto move) { return move->is_en_passant(*this); }))
->>>>>>> 0e096a50
+    if(en_passant_target.is_set() && std::ranges::none_of(legal_moves_cache, [this](const auto move) { return move->is_en_passant(*this); }))
     {
         disable_en_passant_target();
     }
