#include "Game/Board.h"

#include <iostream>
#include <fstream>
#include <cctype>
#include <cassert>
#include <stdexcept>
#include <array>
#include <mutex>
#include <algorithm>
#include <bitset>
#include <string>
#include <chrono>
using namespace std::chrono_literals;
#include <map>
<<<<<<< HEAD
#include <bit>
=======
#include <type_traits>
>>>>>>> 36dd6fcb

#include "Game/Clock.h"
#include "Game/Square.h"
#include "Game/Game_Result.h"
#include "Game/Piece.h"
#include "Moves/Move.h"
#include "Moves/Direction.h"

#include "Players/Player.h"

#include "Utility/Exceptions.h"
#include "Utility/Random.h"
#include "Utility/String.h"
#include "Utility/Fixed_Capacity_Vector.h"
#include "Utility/Algorithm.h"

namespace
{
    const auto square_hash_values =
    []()
    {
        // One entry for each piece on each square (including no piece)
        std::array<std::array<uint64_t, 13>, 64> hash_cache;
        for(auto& square_indexed_row : hash_cache)
        {
            std::generate(square_indexed_row.begin(),
                          square_indexed_row.end(),
                          Random::random_unsigned_int64);
        }
        return hash_cache;
    }();

    const auto castling_hash_values =
    []()
    {
        std::array<std::array<uint64_t, 2>, 2> castling_hash_cache; // Indexed by [Piece_Color][Direction]
        for(auto& a : castling_hash_cache)
        {
            std::generate(a.begin(),
                          a.end(),
                          Random::random_unsigned_int64);
        }
        return castling_hash_cache;
    }();

    const auto switch_turn_board_hash = Random::random_unsigned_int64();
    const auto en_passant_hash = Random::random_unsigned_int64();

    const std::string standard_starting_fen = "rnbqkbnr/pppppppp/8/8/8/8/PPPPPPPP/RNBQKBNR w KQkq - 0 1";
    std::recursive_mutex starting_fen_map_lock;
    std::map<uint64_t, std::string> starting_fen_from_starting_hash;
}

Board::Board() noexcept : Board(standard_starting_fen)
{
}

Board::Board(const std::string& input_fen)
{
    const auto fen_parse = String::split(input_fen);
    fen_parse_assert(fen_parse.size() == 6, input_fen, "Wrong number of fields (should be 6)");

    const auto board_parse = String::split(fen_parse.at(0), "/");
    fen_parse_assert(board_parse.size() == 8, input_fen, "Board has wrong number of rows (should be 8)");

    for(int rank = 8; rank >= 1; --rank)
    {
        char file = 'a';
        for(const auto symbol : board_parse.at(size_t(8) - rank))
        {
            if(std::isdigit(symbol))
            {
                file += char(symbol - '0');
                fen_parse_assert(file <= 'h' + 1, input_fen, "Too many squares in rank " + std::to_string(rank));
            }
            else
            {
                fen_parse_assert(file <= 'h', input_fen, "Too many squares in rank " + std::to_string(rank));
                const auto piece = Piece{symbol};
                fen_parse_assert(piece.type() != Piece_Type::PAWN || (rank != 1 && rank != 8), input_fen, "Pawns cannot be placed on the home ranks.");
                fen_parse_assert(piece.type() != Piece_Type::KING || ! find_king(piece.color()).is_set(), input_fen, "More than one " + color_text(piece.color()) + " king.");

                place_piece(piece, {file, rank});
                ++file;
            }
        }

        fen_parse_assert(file == 'h' + 1, input_fen, "Too few squares in rank " + std::to_string(rank));
    }

    fen_parse_assert(find_king(Piece_Color::WHITE).is_set(), input_fen, "White king not in FEN string");
    fen_parse_assert(find_king(Piece_Color::BLACK).is_set(), input_fen, "Black king not in FEN string");

    const auto first_turn = fen_parse.at(1);
    fen_parse_assert(first_turn == "w" || first_turn == "b", input_fen, "Invalid character for whose turn: " + first_turn);
    if(first_turn == "b")
    {
        switch_turn();
    }

    const auto non_turn_color = opposite(whose_turn());
    fen_parse_assert(safe_for_king(find_king(non_turn_color), non_turn_color), input_fen,
                     color_text(non_turn_color) +
                     " is in check but it is " +
                     color_text(whose_turn()) + "'s turn.");

    const auto castling_parse = fen_parse.at(2);
    if(castling_parse != "-")
    {
        for(const auto c : castling_parse)
        {
            fen_parse_assert(String::contains("KQkq", c), input_fen, std::string("Illegal character in castling section: ") + c + "(" + castling_parse + ")");

            const auto piece_color = std::isupper(c) ? Piece_Color::WHITE : Piece_Color::BLACK;
            const auto rook_square = Square{std::toupper(c) == 'K' ? 'h' : 'a', std::isupper(c) ? 1 : 8};
            const auto king_square = Square{'e', rook_square.rank()};
            const auto castling_side = rook_square.file() == 'a' ? Direction::LEFT : Direction::RIGHT;

            const auto side = std::string{castling_side == Direction::RIGHT ? "king" : "queen"};
            const auto rook = Piece{piece_color, Piece_Type::ROOK};
            const auto king = Piece{piece_color, Piece_Type::KING};

            fen_parse_assert(piece_on_square(rook_square) == rook, input_fen,
                             "There must be a " + String::lowercase(color_text(piece_color)) + " rook on " + rook_square.text() + " to castle " + side + "side.");
            fen_parse_assert(piece_on_square(king_square) == king, input_fen,
                             "There must be a " + String::lowercase(color_text(piece_color)) + " king on " + king_square.text() + " to castle.");
            fen_parse_assert( ! castle_is_legal(piece_color, castling_side), input_fen,
                             "There are repeated characters in the castling text: " + castling_parse);

            make_castle_legal(piece_color, castling_side);
        }
    }

    const auto en_passant_parse = fen_parse.at(3);
    if(en_passant_parse != "-")
    {
        fen_parse_assert(en_passant_parse.size() == 2, input_fen, "Invalid en passant square.");

        make_en_passant_targetable({en_passant_parse[0], en_passant_parse[1] - '0'});

        fen_parse_assert(en_passant_target.is_set(), input_fen, "Invalid en passant square.");
        fen_parse_assert( ! piece_on_square(en_passant_target), input_fen, "Piece is not allowed on en passant target square.");

        const auto last_move_pawn = piece_on_square(en_passant_target + Square_Difference{0, whose_turn() == Piece_Color::WHITE ? -1 : 1});
        fen_parse_assert(last_move_pawn == Piece{opposite(whose_turn()), Piece_Type::PAWN}, input_fen, "There must be a pawn past the en passant target square.");
        fen_parse_assert(en_passant_target.rank() == (whose_turn() == Piece_Color::WHITE ? 6 : 3), input_fen, "The en passant target must be on the third rank (if black to move) or sixth rank (if white to move).");
    }

    // Fill repeat counter to indicate moves since last
    // pawn move or capture.
    const auto fifty_move_count_input = String::to_number<size_t>(fen_parse.at(4));
    fen_parse_assert(fifty_move_count_input < repeat_count.maximum_size(), input_fen, "Halfmove clock value too large.");
    add_board_position_to_repeat_record();
    while(moves_since_pawn_or_capture() < fifty_move_count_input)
    {
        add_to_repeat_count(Random::random_unsigned_int64());
    }

    const auto first_full_move_label = String::to_number<size_t>(fen_parse.at(5));
    plies_at_construction = 2*(first_full_move_label - 1) + (whose_turn() == Piece_Color::WHITE ? 0 : 1);

    recreate_move_caches();

    starting_hash = board_hash();
    const auto map_lock = std::lock_guard(starting_fen_map_lock);
    starting_fen_from_starting_hash[starting_hash] = String::remove_extra_whitespace(input_fen);

    fen_parse_assert(fen() == original_fen(), input_fen, "Result: " + fen());
}

void Board::fen_parse_assert(const bool condition, const std::string& input_fen, const std::string& failure_message)
{
    if( ! condition)
    {
        throw std::invalid_argument("Bad FEN input: " + input_fen + "\n" + failure_message);
    }
}

Piece& Board::piece_on_square(const Square square) noexcept
{
    return board[square.index()];
}

Piece Board::piece_on_square(const Square square) const noexcept
{
    return board[square.index()];
}

bool Board::is_in_legal_moves_list(const Move& move) const noexcept
{
    return std::find(legal_moves().begin(), legal_moves().end(), &move) != legal_moves().end();
}

std::string Board::fen() const noexcept
{
    std::vector<std::string> rows;
    for(int rank = 8; rank >= 1; --rank)
    {
        rows.push_back("");
        int empty_count = 0;
        for(char file = 'a'; file <= 'h'; ++file)
        {
            const auto piece = piece_on_square({file, rank});
            if( ! piece)
            {
                ++empty_count;
            }
            else
            {
                if(empty_count > 0)
                {
                    rows.back() += std::to_string(empty_count);
                    empty_count = 0;
                }
                rows.back() += piece.fen_symbol();
            }
        }

        if(empty_count > 0)
        {
            rows.back() += std::to_string(empty_count);
        }
    }
    auto fen_parts = std::vector<std::string>{String::join(rows.begin(), rows.end(), "/")};

    fen_parts.push_back(String::lowercase(color_text(whose_turn()).substr(0, 1)));

    std::string castling_mark;
    for(const auto player : {Piece_Color::WHITE, Piece_Color::BLACK})
    {
        for(const auto direction : {Direction::RIGHT, Direction::LEFT})
        {
            if(castle_is_legal(player, direction))
            {
                const auto mark = (direction == Direction::RIGHT ? 'K' : 'Q');
                castling_mark.push_back(player == Piece_Color::BLACK ? String::tolower(mark) : mark);
            }
        }
    }
    fen_parts.push_back(castling_mark.empty() ? "-" : castling_mark);

    fen_parts.push_back(en_passant_target.is_set() ? en_passant_target.text() : unused_en_passant_target.text());
    fen_parts.push_back(std::to_string(moves_since_pawn_or_capture()));
    fen_parts.push_back(std::to_string(1 + all_ply_count()/2));
    return String::join(fen_parts.begin(), fen_parts.end(), " ");
}

std::string Board::original_fen() const noexcept
{
    const auto map_lock = std::lock_guard(starting_fen_map_lock);
    return starting_fen_from_starting_hash[starting_hash];
}

Game_Result Board::play_move(const Move& move) noexcept
{
    if(repeat_count.full())
    {
        repeat_count.shift_left();
    }
    update_board(move);
    return move_result();
}

Game_Result Board::play_move(const std::string& move)
{
    return play_move(interpret_move(move));
}

size_t Board::all_ply_count() const noexcept
{
    return plies_at_construction + played_ply_count();
}

std::vector<const Move*> Board::derive_moves(const Board& new_board) const noexcept
{
    const size_t moves_to_derive_count = new_board.all_ply_count() - all_ply_count();;
    if(moves_to_derive_count > 2 || moves_to_derive_count < 1)
    {
        return {};
    }

    for(const auto first_move : legal_moves())
    {
        auto first_move_board = *this;
        first_move_board.play_move(*first_move);
        if(moves_to_derive_count == 1)
        {
            if(first_move_board.fen() == new_board.fen())
            {
                return {first_move};
            }
        }
        else
        {
            const auto next_moves = first_move_board.derive_moves(new_board);
            if(next_moves.size() == 1)
            {
                return {first_move, next_moves.front()};
            }
        }
    }

    return {};
}

Game_Result Board::move_result() const noexcept
{
    if(no_legal_moves())
    {
        if(king_is_in_check())
        {
            return Game_Result(opposite(whose_turn()), Game_Result_Type::CHECKMATE);
        }
        else
        {
            return Game_Result(Winner_Color::NONE, Game_Result_Type::STALEMATE);
        }
    }

    // An insufficient material draw can only happen after a capture
    // or a pawn promotion to a minor piece, both of which clear the
    // repeat_count tracker.
    if(moves_since_pawn_or_capture() == 0 && ! enough_material_to_checkmate())
    {
        return Game_Result(Winner_Color::NONE, Game_Result_Type::INSUFFICIENT_MATERIAL);
    }

    if(current_board_position_repeat_count() >= 3)
    {
        return Game_Result(Winner_Color::NONE, Game_Result_Type::THREEFOLD_REPETITION);
    }

    // "Move" means both players move, so the fifty-move rule is
    // triggered after 100 player moves
    if(moves_since_pawn_or_capture() >= 100)
    {
        return Game_Result(Winner_Color::NONE, Game_Result_Type::FIFTY_MOVE);
    }

    return {};
}

void Board::make_castle_legal(Piece_Color color, Direction direction) noexcept
{
    legal_castles[static_cast<int>(color)][static_cast<int>(direction)] = true;
    current_board_hash ^= castling_hash_values[static_cast<int>(color)][static_cast<int>(direction)];
}

void Board::make_castle_illegal(Piece_Color color, Direction direction) noexcept
{
    if(castle_is_legal(color, direction))
    {
        legal_castles[static_cast<int>(color)][static_cast<int>(direction)] = false;
        current_board_hash ^= castling_hash_values[static_cast<int>(color)][static_cast<int>(direction)];
    }
}

void Board::update_board(const Move& move) noexcept
{
    assert(is_in_legal_moves_list(move));

    ++game_move_count;
    previous_move = &move;
    move_piece(move);
    clear_en_passant_target();
    unused_en_passant_target = {};
    move.side_effects(*this);
    switch_turn();

    recreate_move_caches();

    add_board_position_to_repeat_record();
}

bool Board::castle_is_legal(Piece_Color color, Direction direction) const noexcept
{
    return legal_castles[static_cast<int>(color)][static_cast<int>(direction)];
}

void Board::switch_turn() noexcept
{
    turn_color = opposite(turn_color);
    update_whose_turn_hash();
}

size_t Board::played_ply_count() const noexcept
{
    return game_move_count;
}

const Move* Board::last_move() const noexcept
{
    return previous_move;
}

int Board::castling_direction(Piece_Color player) const noexcept
{
    return castling_movement[static_cast<int>(player)];
}

const Move& Board::interpret_move(const std::string& move_text) const
{
    constexpr static auto end_marks = "+#?!";
    const auto raw = [](const auto& text) { return text.substr(0, text.find_first_of(end_marks)); };
    const auto raw_move_text = raw(move_text);
    const auto move_iter = std::find_if(legal_moves().begin(), legal_moves().end(),
                                        [this, &raw_move_text, raw](auto move)
                                        {
                                            return raw(move->algebraic(*this)) == raw_move_text ||
                                                move->coordinates() == raw_move_text;
                                        });
    if(move_iter != legal_moves().end())
    {
        return **move_iter;
    }
    else
    {
        throw Illegal_Move("The move text is not a valid or legal move: " + move_text);
    }
}

void Board::move_piece(const Move& move) noexcept
{
    if(piece_on_square(move.end()))
    {
        remove_piece(move.end());
        clear_repeat_count();
    }

    const auto moving_piece = piece_on_square(move.start());
    if(moving_piece.type() == Piece_Type::PAWN)
    {
        clear_repeat_count();
    }
    else if(moving_piece.type() == Piece_Type::KING)
    {
        make_castle_illegal(moving_piece.color(), Direction::RIGHT);
        make_castle_illegal(moving_piece.color(), Direction::LEFT);
    }
    remove_piece(move.start());
    place_piece(moving_piece, move.end());
}

Piece_Color Board::whose_turn() const noexcept
{
    return turn_color;
}

const std::vector<const Move*>& Board::legal_moves() const noexcept
{
    return legal_moves_cache;
}

bool Board::attacked_by(Square target, Piece_Color attacker) const noexcept
{
    return moves_attacking_square(target, attacker).any();
}

void Board::remove_piece(const Square square) noexcept
{
    const auto leaving_piece = piece_on_square(square);
    if(leaving_piece.type() == Piece_Type::ROOK)
    {
        const auto base_rank = leaving_piece.color() == Piece_Color::WHITE ? 1 : 8;
        const auto right_castle_square = Square{'h', base_rank};
        const auto  left_castle_square = Square{'a', base_rank};
        if(square == right_castle_square)
        {
            make_castle_illegal(leaving_piece.color(), Direction::RIGHT);
        }
        else if(square == left_castle_square)
        {
            make_castle_illegal(leaving_piece.color(), Direction::LEFT);
        }
    }
    place_piece({}, square);
}

void Board::place_piece(const Piece piece, const Square square) noexcept
{
    update_board_hash(square); // XOR out piece on square

    const auto old_piece = piece_on_square(square);
    piece_on_square(square) = piece;

    remove_attacks_from(square, old_piece);
    update_blocks(square, old_piece, piece);
    add_attacks_from(square, piece);

    update_board_hash(square); // XOR in new piece on square

    if(piece && piece.type() == Piece_Type::KING)
    {
        record_king_location(piece.color(), square);
    }
}

void Board::record_king_location(const Piece_Color color, const Square square)
{
    king_location[static_cast<int>(color)] = square;
}

void Board::add_attacks_from(const Square square, const Piece piece) noexcept
{
    modify_attacks(square, piece, true);
}

void Board::modify_attacks(const Square square, const Piece piece, const bool adding_attacks) noexcept
{
    if( ! piece)
    {
        return;
    }

    const auto attacking_color = piece.color();
    const auto vulnerable_king = Piece{opposite(attacking_color), Piece_Type::KING};
    for(const auto& attack_move_list : piece.attacking_move_lists(square))
    {
        bool move_blocked = false;
        for(const auto attack : attack_move_list)
        {
            const auto attacked_square = attack->end();
            const auto attacked_index = attacked_square.index();

            if(move_blocked)
            {
                blocked_attacks[static_cast<int>(attacking_color)][attacked_index][attack->attack_index()] = adding_attacks;
            }
            else
            {
                potential_attacks[static_cast<int>(attacking_color)][attacked_index][attack->attack_index()] = adding_attacks;

                const auto blocking_piece = piece_on_square(attacked_square);
                if(blocking_piece && blocking_piece != vulnerable_king)
                {
                    move_blocked = true;
                }
            }
        }
    }
}

void Board::remove_attacks_from(const Square square, const Piece old_piece) noexcept
{
    modify_attacks(square, old_piece, false);
}

void Board::update_blocks(const Square square, const Piece old_piece, const Piece new_piece) noexcept
{
    // Replacing nothing with nothing changes nothing.
    // Replacing one piece with another does not change which
    // moves are blocked. Only happens during pawn promotions.
    if(bool(old_piece) == bool(new_piece))
    {
        return;
    }

    const auto add_new_attacks = ! new_piece; // New pieces block; no new pieces allow new moves through
    const auto origin_square_index = square.index();

    for(const auto attacking_color : {Piece_Color::WHITE, Piece_Color::BLACK})
    {
        const auto vulnerable_king = Piece{opposite(attacking_color), Piece_Type::KING};
        if(new_piece == vulnerable_king)
        {
            continue;
        }

        const auto& attack_direction_list = potential_attacks[static_cast<int>(attacking_color)][origin_square_index];
        for(size_t index = 0; index < 8; ++index) // < 8 to exclude knight moves, which are never blocked
        {
            if(attack_direction_list[index])
            {
                const auto step = Move::attack_direction_from_index(index);
                const auto revealed_attacker = piece_on_square(square - step);
                if(revealed_attacker && (revealed_attacker.type() == Piece_Type::PAWN || revealed_attacker.type() == Piece_Type::KING))
                {
                    continue; // Pawns and kings are never blocked
                }

                for(const auto target_square : Square::square_line_from(square, step))
                {
                    const auto target_index = target_square.index();
                    potential_attacks[static_cast<int>(attacking_color)][target_index][index] = add_new_attacks;
                    blocked_attacks[static_cast<int>(attacking_color)][target_index][index] = ! add_new_attacks;

                    const auto piece = piece_on_square(target_square);
                    if(piece && piece != vulnerable_king)
                    {
                        break;
                    }
                }
            }
        }
    }
}

std::bitset<16> Board::moves_attacking_square(const Square square, const Piece_Color attacking_color) const noexcept
{
    return potential_attacks[static_cast<int>(attacking_color)][square.index()];
}

std::bitset<16> Board::checking_moves() const noexcept
{
    return moves_attacking_square(find_king(whose_turn()), opposite(whose_turn()));
}

bool Board::king_is_in_check() const noexcept
{
    return attacked_by(find_king(whose_turn()), opposite(whose_turn()));
}

bool Board::safe_for_king(const Square square, const Piece_Color king_color) const noexcept
{
    return ! attacked_by(square, opposite(king_color));
}

bool Board::blocked_attack(const Square square, const Piece_Color attacking_color) const noexcept
{
    return blocked_attacks[static_cast<int>(attacking_color)][square.index()].any();
}

bool Board::king_is_in_check_after_move(const Move& move) const noexcept
{
    const auto king_square = find_king(whose_turn());
    if(move.start() == king_square)
    {
        return ! safe_for_king(move.end(), whose_turn());
    }

    if(king_is_in_check())
    {
        if(king_multiply_checked())
        {
            return true;
        }

        assert(checking_square.is_set());
        if(in_line_in_order(checking_square, move.end(), king_square))
        {
            return piece_is_pinned(move.start());
        }

        if(move.is_en_passant())
        {
            const auto captured_pawn_square = Square{move.end().file(), move.start().rank()};
            return checking_square != captured_pawn_square || piece_is_pinned(move.start());
        }

        // Nothing is done about the check
        return true;
    }

    if(piece_is_pinned(move.start()))
    {
        return ! moves_are_parallel(move.movement(), king_square - move.start());
    }

    if(move.is_en_passant() && king_square.rank() == move.start().rank())
    {
        const auto squares = Square::square_line_from(king_square, (move.start() - king_square).step());
        const auto rook = Piece{opposite(whose_turn()), Piece_Type::ROOK};
        const auto queen = Piece{opposite(whose_turn()), Piece_Type::QUEEN};
        const auto revealed_attacker = std::find_if(squares.begin(), squares.end(),
                                                    [this, rook, queen](auto square)
                                                    {
                                                        const auto piece = piece_on_square(square);
                                                        return piece == rook || piece == queen;
                                                    });

        return revealed_attacker != squares.end() &&
               Algorithm::has_exactly_n(squares.begin(), revealed_attacker, [this](auto square) { return piece_on_square(square); }, 2);
    }

    return false;
}

bool Board::no_legal_moves() const noexcept
{
    return legal_moves().empty();
}

namespace
{
    template<typename Output_Stream, typename Data_Type>
    void print_game_header_line(Output_Stream& output, const std::string& heading, const Data_Type& data)
    {
        output << "[" << heading << " \"";
        if constexpr (std::is_same_v<Data_Type, std::string>)
        {
            output << (data.empty() ? "?" : data);
        }
        else
        {
            output << data;
        }
        output << "\"]\n";
    }
}

void Board::print_game_record(const std::vector<const Move*>& game_record_listing,
                              const Player& white,
                              const Player& black,
                              const std::string& file_name,
                              const Game_Result& result,
                              const Clock& game_clock,
                              const std::string& event_name,
                              const std::string& location) const noexcept
{
    static std::mutex write_lock;
    const auto write_lock_guard = std::lock_guard(write_lock);

    static int game_number = 0;
    static std::string last_used_file_name;
    if(game_number == 0 || file_name != last_used_file_name)
    {
        game_number = 1;
        last_used_file_name = file_name;
        std::ifstream ifs(file_name);
        for(std::string line; std::getline(ifs, line);)
        {
            if(line.starts_with("[Round"))
            {
                const auto round_number = String::to_number<int>(String::extract_delimited_text(line, "\"", "\""));
                if(round_number >= game_number)
                {
                    game_number = round_number + 1;
                }
            }
        }
    }

    std::ofstream ofs(file_name, std::ios::app);
    std::ostream& out_stream = (ofs ? ofs : std::cout);

    print_game_header_line(out_stream, "Event", event_name);
    print_game_header_line(out_stream, "Site", location);
    print_game_header_line(out_stream, "Date", String::date_and_time_format(game_clock.game_start_date_and_time(), "%Y.%m.%d"));
    print_game_header_line(out_stream, "Round", game_number++);
    print_game_header_line(out_stream, "White", white.name());
    print_game_header_line(out_stream, "Black", black.name());

    const auto last_move_result = move_result();
    const auto& actual_result = last_move_result.game_has_ended() ? last_move_result : result;
    print_game_header_line(out_stream, "Result", actual_result.game_ending_annotation());

    print_game_header_line(out_stream, "Time", String::date_and_time_format(game_clock.game_start_date_and_time(), "%H:%M:%S"));

    print_game_header_line(out_stream, "TimeControl", game_clock.time_control_string());
    print_game_header_line(out_stream, "TimeLeftWhite", game_clock.time_left(Piece_Color::WHITE).count());
    print_game_header_line(out_stream, "TimeLeftBlack", game_clock.time_left(Piece_Color::BLACK).count());

    if( ! actual_result.ending_reason().empty() && ! String::contains(actual_result.ending_reason(), "mates"))
    {
        print_game_header_line(out_stream, "Termination", actual_result.ending_reason());
    }

    const auto starting_fen = original_fen();
    if(starting_fen != standard_starting_fen)
    {
        print_game_header_line(out_stream, "SetUp", 1);
        print_game_header_line(out_stream, "FEN", starting_fen);
    }

    auto commentary_board = Board(starting_fen);
    for(const auto next_move : game_record_listing)
    {
        const auto step = commentary_board.all_ply_count()/2 + 1;
        if(commentary_board.whose_turn() == Piece_Color::WHITE || commentary_board.played_ply_count() == 0)
        {
            out_stream << '\n' << step << ".";
            if(commentary_board.played_ply_count() == 0 && commentary_board.whose_turn() == Piece_Color::BLACK)
            {
                out_stream << " ...";
            }
        }

        out_stream << " " << next_move->algebraic(commentary_board);
        const auto& current_player = (commentary_board.whose_turn() == Piece_Color::WHITE ? white : black);
        const auto commentary = String::trim_outer_whitespace(current_player.commentary_for_next_move(commentary_board, step));
        if( ! commentary.empty())
        {
            out_stream << " " << commentary;
        }
        commentary_board.play_move(*next_move);
    }
    out_stream << " " << actual_result.game_ending_annotation() << "\n\n\n";

    assert(commentary_board.fen() == fen());
}

void Board::make_en_passant_targetable(const Square square) noexcept
{
    if(square.is_set() != en_passant_target.is_set())
    {
        current_board_hash ^= en_passant_hash;
    }
    en_passant_target = square;
}

bool Board::is_en_passant_targetable(const Square square) const noexcept
{
    return en_passant_target == square;
}

void Board::clear_en_passant_target() noexcept
{
    make_en_passant_targetable({});
}

Square Board::find_king(const Piece_Color color) const noexcept
{
    return king_location[static_cast<int>(color)];
}

void Board::recreate_move_caches() noexcept
{
    checking_square = find_checking_square();
    legal_moves_cache.clear();
    for(const auto square : Square::all_squares())
    {
        const auto piece = piece_on_square(square);
        if(piece && piece.color() == whose_turn())
        {
            for(const auto& move_list : piece.move_lists(square))
            {
                for(const auto move : move_list)
                {
                    if(move->is_legal(*this))
                    {
                        legal_moves_cache.push_back(move);
                    }

                    if(piece_on_square(move->end()))
                    {
                        break;
                    }
                }
            }
        }
    }

    if(std::none_of(legal_moves_cache.begin(), legal_moves_cache.end(), [](const auto move) { return move->is_en_passant(); }))
    {
        disable_en_passant_target();
    }
}

void Board::disable_en_passant_target() noexcept
{
    unused_en_passant_target = en_passant_target;
    clear_en_passant_target();
}

Square Board::find_checking_square() const noexcept
{
    if( ! king_is_in_check())
    {
        return {};
    }

    const auto checking_index = std::countr_zero(checking_moves().to_ulong());
    const auto step = Move::attack_direction_from_index(checking_index);
    const auto king_square = find_king(whose_turn());
    const auto squares = Square::square_line_from(king_square, -step);
    return *std::find_if(squares.begin(), squares.end(), [this](auto square) { return piece_on_square(square); });
}

bool Board::enough_material_to_checkmate(const Piece_Color piece_color) const noexcept
{
    auto piece_is_right = [piece_color](const auto piece, const auto type) { return piece == Piece{piece_color, type}; };

    if(std::any_of(board.begin(), board.end(),
                   [piece_is_right](const auto piece)
                   {
                       return piece_is_right(piece, Piece_Type::QUEEN) ||
                              piece_is_right(piece, Piece_Type::ROOK) ||
                              piece_is_right(piece, Piece_Type::PAWN);
                   }))
    {
        return true;
    }

    const auto knight_count = std::count_if(board.begin(), board.end(), [piece_is_right](const auto piece) { return piece_is_right(piece, Piece_Type::KNIGHT); });
    if(knight_count > 1)
    {
        return true;
    }

    auto bishop_on_square_color =
        [this, piece_is_right](const Square_Color square_color, const Square square)
        {
            return piece_is_right(piece_on_square(square), Piece_Type::BISHOP) && square.color() == square_color;
        };

    const auto squares = Square::all_squares();
    const auto bishops_on_white = std::any_of(squares.begin(), squares.end(),
                                              [bishop_on_square_color](const auto square) { return bishop_on_square_color(Square_Color::WHITE, square); });
    const auto bishops_on_black = std::any_of(squares.begin(), squares.end(),
                                              [bishop_on_square_color](const auto square) { return bishop_on_square_color(Square_Color::BLACK, square); });
    return (bishops_on_white && bishops_on_black) || (knight_count > 0 && (bishops_on_white || bishops_on_black));
}

bool Board::enough_material_to_checkmate() const noexcept
{
    auto piece_is_right = [](auto piece, auto type) { return piece && piece.type() == type; };

    if(std::any_of(board.begin(), board.end(),
                   [piece_is_right](const auto piece)
                   {
                       return piece_is_right(piece, Piece_Type::QUEEN) ||
                              piece_is_right(piece, Piece_Type::ROOK) ||
                              piece_is_right(piece, Piece_Type::PAWN);
                   }))
    {
        return true;
    }

    const auto knight_count = std::count_if(board.begin(), board.end(), [piece_is_right](const auto piece) { return piece_is_right(piece, Piece_Type::KNIGHT); });
    if(knight_count > 1)
    {
        return true;
    }

    auto bishop_on_square_color =
        [this, piece_is_right](const Square_Color square_color, const Square square)
        {
            return piece_is_right(piece_on_square(square), Piece_Type::BISHOP) && square.color() == square_color;
        };

    const auto squares = Square::all_squares();
    const auto bishops_on_white = std::any_of(squares.begin(), squares.end(),
                                              [bishop_on_square_color](const auto square) { return bishop_on_square_color(Square_Color::WHITE, square); });
    const auto bishops_on_black = std::any_of(squares.begin(), squares.end(),
                                              [bishop_on_square_color](const auto square) { return bishop_on_square_color(Square_Color::BLACK, square); });
    return (bishops_on_white && bishops_on_black) || (knight_count > 0 && (bishops_on_white || bishops_on_black));
}

void Board::update_board_hash(const Square square) noexcept
{
    current_board_hash ^= square_hash(square);
}

void Board::update_whose_turn_hash() noexcept
{
    current_board_hash ^= switch_turn_board_hash;
}

uint64_t Board::square_hash(Square square) const noexcept
{
    assert(square.inside_board());
    return square_hash_values[square.index()][piece_on_square(square).index()];
}

uint64_t Board::board_hash() const noexcept
{
    return current_board_hash;
}

bool Board::move_captures(const Move& move) const noexcept
{
    const auto attacked_piece = piece_on_square(move.end());

    assert(is_in_legal_moves_list(move));
    assert( ! attacked_piece || (move.can_capture() && attacked_piece.color() == opposite(whose_turn())));

    return attacked_piece || move.is_en_passant();
}

bool Board::move_changes_material(const Move& move) const noexcept
{
    return move_captures(move) || move.promotion_piece_symbol();
}

bool Board::king_multiply_checked() const noexcept
{
    return checking_moves().count() > 1;
}

bool Board::all_empty_between(const Square start, const Square end) const noexcept
{
    assert(straight_line_move(start, end));
    const auto squares = Square::squares_between(start, end);
    return std::none_of(squares.begin(), squares.end(), [this](auto square) { return piece_on_square(square); });
}

bool Board::piece_is_pinned(const Square square) const noexcept
{
    const auto king_square = find_king(whose_turn());
    if(king_square == square || ! straight_line_move(square, king_square))
    {
        return false;
    }

    const auto diff = king_square - square;
    if(potential_attacks[static_cast<int>(opposite(whose_turn()))][square.index()][Move::attack_index(diff)])
    {
        // The potential_attacks check guarantees that there is an opposing piece attacking
        // the queried square in the same direction towards the friendly king. This next check
        // is to make sure the attacking piece is not a limited range piece--i.e., a pawn or king.
        const auto attacker = piece_on_square(square - diff.step());
        return ( ! attacker || (attacker.type() != Piece_Type::PAWN && attacker.type() != Piece_Type::KING)) &&
               all_empty_between(king_square, square);
    }
    else
    {
        return false;
    }
}

void Board::add_board_position_to_repeat_record() noexcept
{
    add_to_repeat_count(board_hash());
}

void Board::add_to_repeat_count(const uint64_t new_hash) noexcept
{
    repeat_count.push_back(new_hash);
}

ptrdiff_t Board::current_board_position_repeat_count() const noexcept
{
    return std::count(repeat_count.begin(), repeat_count.end(), board_hash());
}

size_t Board::moves_since_pawn_or_capture() const noexcept
{
    return repeat_count.size() - 1;
}

std::ptrdiff_t Board::repeat_count_from_depth(size_t depth) const noexcept
{
    depth = std::min(depth, repeat_count.size() - 1);
    return std::count(repeat_count.end() - depth - 1, repeat_count.end(), board_hash());
}

void Board::clear_repeat_count() noexcept
{
    repeat_count.clear();
}

size_t Board::castling_move_index(const Piece_Color player) const noexcept
{
    return castling_index[static_cast<int>(player)];
}

bool Board::player_castled(const Piece_Color player) const noexcept
{
    return castling_direction(player) != 0;
}

Board Board::without_random_pawn() const noexcept
{
    assert(std::any_of(board.begin(), board.end(), [](auto p) { return p && p.type() == Piece_Type::PAWN; }));

    auto result = *this;
    while(true)
    {
        const auto square = Square('a' + char(Random::random_integer(0, 7)), Random::random_integer(1, 8));
        const auto piece = result.piece_on_square(square);
        if(piece && piece.type() == Piece_Type::PAWN)
        {
            result.remove_piece(square);
            return result;
        }
    }
}

std::vector<const Move*> Board::quiescent(const std::array<double, 6>& piece_values) const noexcept
{
    if( ! previous_move)
    {
        return {};
    }

    // The capture_move at index i results in the state_value at index i + 1
    std::vector<const Move*> capture_moves;
    std::vector<double> state_values = {0.0};

    const auto player_color = whose_turn();
    auto current_board = *this;
    const auto square = previous_move->end();
    while(current_board.attacked_by(square, current_board.whose_turn()))
    {
        std::vector<const Move*> capturing_moves;
        std::copy_if(current_board.legal_moves().begin(), current_board.legal_moves().end(), std::back_inserter(capturing_moves),
                        [square](auto move) { return move->end() == square; });

        if(capturing_moves.empty())
        {
            // This can happen when the only attacking piece is a king
            // and the attacked piece is guarded.
            break;
        }

        // Attack with the weakest piece first
        const auto move = *std::min_element(capturing_moves.begin(), capturing_moves.end(),
                                            [&piece_values, &current_board](auto move1, auto move2)
                                            {
                                                return piece_values[static_cast<int>(current_board.piece_on_square(move1->start()).type())] <
                                                    piece_values[static_cast<int>(current_board.piece_on_square(move2->start()).type())];
                                            });

        // Make sure that an exchange does not lose material
        const auto moving_piece = current_board.piece_on_square(move->start());
        const auto attacked_piece = current_board.piece_on_square(move->end());
        current_board.play_move(*move);
        capture_moves.push_back(move);
        state_values.push_back(state_values.back() + (moving_piece.color() == player_color ? +1 : -1)*piece_values[static_cast<int>(attacked_piece.type())]);
    }


    if(capture_moves.empty())
    {
        return capture_moves;
    }

    // Make sure to stop before either player ends up in an
    // avoidable loss of material.
    auto minimax_index = state_values.size() - 1;
    auto minimax_value = state_values[minimax_index];
    for(auto index = state_values.size() - 2; index < state_values.size(); --index)
    {
        auto value = state_values[index];

        // Even indices indicate a player's choice (maximize score).
        // Odd indices indicate an opponent's choice (minimize score).
        if(index % 2 == 0)
        {
            if(value > minimax_value)
            {
                minimax_value = value;
                minimax_index = index;
            }
        }
        else
        {
            if(value < minimax_value)
            {
                minimax_value = value;
                minimax_index = index;
            }
        }
    }

    return {capture_moves.begin(), capture_moves.begin() + minimax_index};
}

void Board::compare_hashes(const Board& other) const noexcept
{
    std::cerr << "Differing square hashes: ";
    for(const auto square : Square::all_squares())
    {
        if(square_hash(square) != other.square_hash(square))
        {
            std::cerr << square.text() << ' ';
        }
    }
    std::cerr << std::endl;
    const auto hash_diff = (board_hash() ^ other.board_hash());
    const auto white = static_cast<int>(Piece_Color::WHITE);
    const auto black = static_cast<int>(Piece_Color::BLACK);
    const auto right = static_cast<int>(Direction::RIGHT);
    const auto left  = static_cast<int>(Direction::LEFT);
    const auto both_white_castles = (castling_hash_values[white][right] ^ castling_hash_values[white][left]);
    const auto both_black_castles = (castling_hash_values[black][right] ^ castling_hash_values[black][left]);
    if(hash_diff == en_passant_hash)
    {
        std::cerr << "en passant hash" << std::endl;
    }
    else if(hash_diff == both_white_castles)
    {
        std::cerr << "both white castling" << std::endl;
    }
    else if(hash_diff == both_black_castles)
    {
        std::cerr << "both black castling" << std::endl;
    }
    else if(hash_diff == castling_hash_values[black][right])
    {
        std::cerr << "black kingside castle" << std::endl;
    }
    else if(hash_diff == castling_hash_values[white][right])
    {
        std::cerr << "white kingside castle" << std::endl;
    }
    else if(hash_diff == castling_hash_values[white][left])
    {
        std::cerr << "white queenside castle" << std::endl;
    }
    else if(hash_diff == castling_hash_values[black][left])
    {
        std::cerr << "black queenside castle" << std::endl;
    }
    else
    {
        std::cerr << "Something else" << std::endl;
    }
}<|MERGE_RESOLUTION|>--- conflicted
+++ resolved
@@ -13,11 +13,8 @@
 #include <chrono>
 using namespace std::chrono_literals;
 #include <map>
-<<<<<<< HEAD
 #include <bit>
-=======
 #include <type_traits>
->>>>>>> 36dd6fcb
 
 #include "Game/Clock.h"
 #include "Game/Square.h"
