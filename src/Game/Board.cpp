--- conflicted
+++ resolved
@@ -272,25 +272,14 @@
 {
     for(auto rank = 8; rank >= 1; --rank)
     {
-<<<<<<< HEAD
-        std::print("\n");
+        std::println(output, "");
         for(auto file = 'a'; file <= 'h'; ++file)
         {
             const auto piece = piece_on_square({file, rank});
-            std::print(" {}", piece ? piece.fen_symbol() : '.');
-        }
-    }
-    std::println("    {} to move", color_text(whose_turn()));
-=======
-        output << '\n';
-        for(auto file = 'a'; file <= 'h'; ++file)
-        {
-            const auto piece = piece_on_square({file, rank});
-            output << ' ' << (piece ? piece.fen_symbol() : '.');
-        }
-    }
-    output << "    " << color_text(whose_turn()) << " to move\n";
->>>>>>> 0b16edf9
+            std::print(output, " {}", piece ? piece.fen_symbol() : '.');
+        }
+    }
+    std::println(output, "    {} to move", color_text(whose_turn()));
 }
 
 void Board::cli_print_game(const Player& white, const Player& black, const Clock& clock) const noexcept
