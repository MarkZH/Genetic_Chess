--- conflicted
+++ resolved
@@ -124,12 +124,8 @@
     assert(king_location[WHITE]);
     assert(king_location[BLACK]);
 
-<<<<<<< HEAD
     ++repeat_count[get_board_hash()]; // Count initial position
-=======
-    ++repeat_count[board_status()]; // Count initial position
     recreate_move_caches();
->>>>>>> e4c5c0eb
 }
 
 Board::Board(const std::string& fen) :
@@ -1098,12 +1094,8 @@
     if(turn_color != color)
     {
         clear_en_passant_target();
-<<<<<<< HEAD
-        turn_color = color;
         update_board_hash(color);
-=======
         switch_turn();
->>>>>>> e4c5c0eb
     }
 }
 
@@ -1304,7 +1296,6 @@
     return first_player_to_move;
 }
 
-<<<<<<< HEAD
 void Board::initialize_board_hash()
 {
     std::lock_guard<std::mutex> hash_guard(hash_lock);
@@ -1401,9 +1392,9 @@
 uint64_t Board::get_board_hash() const
 {
     return board_hash;
-=======
+}
+
 bool Board::capture_possible() const
 {
     return capturing_move_available;
->>>>>>> e4c5c0eb
 }