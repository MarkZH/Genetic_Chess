--- conflicted
+++ resolved
@@ -1086,13 +1086,8 @@
 
     const auto direction = (king_square - square).step();
     const auto attack_square = square - direction;
-<<<<<<< HEAD
-    const auto attacking_color = opposite(whose_turn());
+    const auto attacking_color = opposite(king_color);
     const auto color_index = std::to_underlying(attacking_color);
-=======
-    const auto attacking_color = opposite(king_color);
-    const auto color_index = static_cast<int>(attacking_color);
->>>>>>> f7f66c00
     const auto opponent_pawn = Piece(attacking_color, Piece_Type::PAWN);
     const auto opponent_king = Piece(attacking_color, Piece_Type::KING);
     return potential_attacks[color_index][square.index()][Move::attack_index(direction)]
