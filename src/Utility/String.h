--- conflicted
+++ resolved
@@ -44,30 +44,6 @@
     std::string join(const Container& container, const std::string& joiner) noexcept
     {
         return container | std::ranges::views::join_with(joiner) | std::ranges::to<std::string>();
-    }
-
-<<<<<<< HEAD
-    //! \brief Join a sequence of strings into a single string with joiner strings in between.
-    //!
-    //! \tparam Iter An iterator type.
-    //! \param begin An iterator to the first string in the sequence.
-    //! \param end An iterator past the end of the sequence.
-    //! \param joiner A string that will be placed between every string in the sequence.
-    template<typename Iter>
-    std::string join(const Iter begin, const Iter end, const std::string& joiner) noexcept
-    {
-        return join(std::ranges::subrange(begin, end), joiner);
-=======
-    //! \brief Determine whether a string exists inside another string.
-    //!
-    //! \param container The string to search.
-    //! \param target The character or string to search for.
-    //! \returns True if the target is inside the container.
-    template<class T>
-    bool contains(const std::string& container, const T& target) noexcept
-    {
-        return container.find(target) != std::string::npos;
->>>>>>> 1957dae6
     }
 
     //! \brief Remove leading and trailing whitespace from a string.
