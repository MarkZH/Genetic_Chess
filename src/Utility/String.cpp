--- conflicted
+++ resolved
@@ -16,11 +16,6 @@
 
     if(delim.empty())
     {
-<<<<<<< HEAD
-        auto ss = std::istringstream(s);
-        using ss_iter = std::istream_iterator<std::string>;
-        return std::ranges::subrange(ss_iter(ss), ss_iter()) | to_vector;
-=======
         auto word_start = std::find_if_not(s.begin(), s.end(), isspace);
         while(word_start != s.end())
         {
@@ -28,7 +23,6 @@
             result.emplace_back(word_start, word_end);
             word_start = std::find_if_not(word_end, s.end(), isspace);
         }
->>>>>>> 1bdcb260
     }
     else
     {
