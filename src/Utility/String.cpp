--- conflicted
+++ resolved
@@ -48,21 +48,13 @@
 
 std::string String::trim_outer_whitespace(const std::string& s) noexcept
 {
-<<<<<<< HEAD
-    const auto text_start = std::ranges::find_if_not(s, [](auto c) { return std::isspace(c); });
-=======
     const auto text_start = std::find_if_not(s.begin(), s.end(), String::isspace);
->>>>>>> 68d28c5b
     if(text_start == s.end())
     {
         return {};
     }
 
-<<<<<<< HEAD
-    const auto text_end = std::ranges::find_if_not(std::ranges::reverse_view(s), [](auto c) { return std::isspace(c); }).base();
-=======
-    const auto text_end = std::find_if_not(s.rbegin(), s.rend(), String::isspace).base();
->>>>>>> 68d28c5b
+    const auto text_end = std::ranges::find_if_not(std::ranges::reverse_view(s), String::isspace).base();
     return std::string(text_start, text_end);
 }
 
