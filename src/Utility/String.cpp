--- conflicted
+++ resolved
@@ -16,16 +16,11 @@
 
     if(delim.empty())
     {
-<<<<<<< HEAD
         std::vector<std::string> result;
-        auto word_start = std::ranges::find_if_not(s, isspace);
-        while(word_start != s.end())
-=======
         for(const auto& part : s
             | std::views::transform([](auto c) { return isspace(c) ? ' ' : c; })
             | std::views::split(' ')
             | std::views::filter([](const auto& ss) { return !ss.empty(); }))
->>>>>>> 178b22b5
         {
             result.emplace_back(part.begin(), part.end());
         }
