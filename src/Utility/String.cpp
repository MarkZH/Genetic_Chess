#include "Utility/String.h"

#include <string>
#include <vector>
#include <stdexcept>
#include <algorithm>
#include <cctype>
#include <cmath>
#include <format>
#include <cctype>
#include <ranges>

std::vector<std::string> String::split(const std::string& s, const std::string& delim, const size_t count) noexcept
{
    std::vector<std::string> result;
    const auto initial_take = std::min(count, s.size());
    auto splitted = std::views::split(s, delim);
    for(const auto& token : splitted | std::views::take(initial_take))
    {
        result.emplace_back(token.begin(), token.end());
    }

    std::vector<std::string> remainder;
    for(const auto& token : splitted | std::views::drop(initial_take))
    {
        remainder.emplace_back(token.begin(), token.end());
    }

    if( ! remainder.empty())
    {
        result.push_back(join(remainder, delim));
    }

    return result;
}

std::vector<std::string> String::split(const std::string& s) noexcept
{
    std::vector<std::string> result;
    for(const auto& part : s | std::views::transform([](auto c) { return isspace(c) ? ' ' : c; })
                             | std::views::split(' ')
                             | std::views::filter([](const auto& ss) { return ! ss.empty(); }))
    {
        result.emplace_back(part.begin(), part.end());
    }
    return result;
}

std::string String::trim_outer_whitespace(const std::string& s) noexcept
{
    const auto text_start = std::ranges::find_if_not(s, String::isspace);
    if(text_start == s.end())
    {
        return {};
    }

    const auto text_end = std::ranges::find_if_not(std::ranges::reverse_view(s), String::isspace).base();
    return std::string(text_start, text_end);
}

std::string String::remove_extra_whitespace(const std::string& s) noexcept
{
    return join(split(s), " ");
}

std::string String::strip_comments(const std::string& str, const std::string& comment) noexcept
{
    return trim_outer_whitespace(str.substr(0, str.find(comment)));
}

std::string String::extract_delimited_text(const std::string& str, const std::string& start, const std::string& end)
{
    const auto first_delimiter_index = str.find(start);
    if(first_delimiter_index == std::string::npos)
    {
        throw std::invalid_argument("Starting delimiter not found in \"" + str + "\": " + start + " " + end);
    }
    const auto text_start_index = first_delimiter_index + start.size();

    const auto second_delimiter_index = str.find(end, text_start_index);
    if(second_delimiter_index == std::string::npos)
    {
        throw std::invalid_argument("Ending delimiter not found in \"" + str + "\": " + start + " " + end);
    }
    const auto text_length = second_delimiter_index - text_start_index;

    return str.substr(text_start_index, text_length);
}

char String::tolower(const char letter) noexcept
{
    return char(std::tolower(letter));
}

char String::toupper(const char letter) noexcept
{
    return char(std::toupper(letter));
}

std::string String::lowercase(std::string s) noexcept
{
    std::ranges::transform(s, s.begin(), String::tolower);
    return s;
}

bool String::isdigit(const char c) noexcept
{
    return std::isdigit(c);
}

bool String::isspace(char c) noexcept
{
    return std::isspace(c);
}

std::string String::round_to_decimals(const double x, const size_t decimal_places) noexcept
{
    return std::format("{:.{}f}", x, decimal_places);
}

std::string String::add_to_file_name(const std::string& original_file_name, const std::string& addition) noexcept
{
    const auto dot_index = std::min(original_file_name.find_last_of('.'), original_file_name.size());
    return original_file_name.substr(0, dot_index) + addition + original_file_name.substr(dot_index);
}

std::string String::pluralize(const size_t count, const std::string& noun) noexcept
{
    return std::to_string(count) + " " + noun + (count == 1 ? "" : "s");
}

std::string String::word_wrap(const std::string& text, const size_t line_length, const size_t indent) noexcept
{
    std::vector<std::string> lines;
    for(const auto& word : split(text))
    {
        const auto indent_space = std::string(indent, ' ');
        const std::string space = " ";
        if(lines.empty() || lines.back().size() + space.size() + word.size() > line_length)
        {
            lines.push_back(indent_space + word);
        }
        else
        {
            lines.back() += space + word;
        }
    }

<<<<<<< HEAD
    const auto indent_space = std::string(indent, ' ');
    auto wrapped = indent_space + join(lines, "\n" + indent_space);
    std::ranges::replace(wrapped, '~', ' ');
=======
    auto wrapped = join(lines, "\n");
    std::replace(wrapped.begin(), wrapped.end(), '~', ' ');
>>>>>>> 6a078f48
    return wrapped;
}<|MERGE_RESOLUTION|>--- conflicted
+++ resolved
@@ -146,13 +146,7 @@
         }
     }
 
-<<<<<<< HEAD
-    const auto indent_space = std::string(indent, ' ');
-    auto wrapped = indent_space + join(lines, "\n" + indent_space);
+    auto wrapped = join(lines, "\n");
     std::ranges::replace(wrapped, '~', ' ');
-=======
-    auto wrapped = join(lines, "\n");
-    std::replace(wrapped.begin(), wrapped.end(), '~', ' ');
->>>>>>> 6a078f48
     return wrapped;
 }