--- conflicted
+++ resolved
@@ -55,11 +55,6 @@
 
 std::string String::remove_extra_whitespace(const std::string& s) noexcept
 {
-<<<<<<< HEAD
-    std::string s2 = trim_outer_whitespace(s);
-    std::replace_if(s2.begin(), s2.end(), [](auto c) { return whitespace.contains(c); }, ' ');
-=======
->>>>>>> 800092ac
     std::string result;
     std::copy_if(s.begin(), s.end(), std::back_inserter(result),
                  [&result](auto c)
