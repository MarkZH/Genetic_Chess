#include "Utility/Main_Tools.h"

#include "Utility/String.h"
#include "Utility/Help_Writer.h"

#include <string>
#include <string_view>
#include <vector>
#include <stdexcept>
#include <iostream>
#include <tuple>

void Main_Tools::print_help()
{
    Help_Writer help;
    help.add_title("Genetic Chess");
    help.add_paragraph("Genetic Chess is a program that runs a chess engine to play games or run a gene pool for genetically optimizing the chess engine.");
    help.add_section_title("Command-line Arguments");
    help.add_paragraph("For arguments with parameters, all of the following forms are equivalent:");
    help.add_option("-arg param");
    help.add_option("-arg=param");
    help.add_option("--arg param");
    help.add_option("--arg=param");
    help.add_paragraph("where arg is the name of the argument and param is a single required parameter.");
    help.add_paragraph("Parameters in [square~brackets] are required, while parameters in <angle~brackets> are optional.");
    help.add_paragraph("For arguments without parameters, the following forms are equivalent:");
    help.add_option("-arg");
    help.add_option("--arg");
    help.add_section_title("Standalone functions");
    help.add_paragraph("These functions are for single program actions. If multiple of these options are specified, only first is run before exiting.");
    help.add_option("-help", "Print this help text and exit.");
    help.add_option("-gene-pool", {"file name"}, "Start a run of a gene pool with parameters from the given file.");
    help.add_option("-confirm", {"file name"}, "Check a file containing PGN game records for any illegal moves or mismarked checks or checkmates.");
    help.add_option("-test", "Run tests to ensure various parts of the program function correctly.");
    help.add_option("-speed", "Run a speed test for gene scoring and board move submission.");
    help.add_option("-perft", "Run a legal move generation speed test.");
    help.add_section_title("Player options");
    help.add_paragraph("The following options start a game with various players. If two players are specified, the first plays white and the second black. If only one player is specified, the program will wait for an Xboard or UCI command from a GUI to start playing.");
    help.add_option("-genetic", {"file name"}, {"ID number"}, "Select a minimaxing evolved player for a game and load data from the file. If there are multiple genomes in the file, specify an ID number to load, otherwise the last genome in the file will be used.");
    help.add_option("-random", "Select a player that makes random moves for a game.");
    help.add_section_title("Other game options");
    help.add_option("-time", {"number"}, "Specify the time (in seconds) each player has to play the game or to make a set number of moves (see -reset_moves option).");
    help.add_option("-reset-moves", {"number"}, "Specify the number of moves a player must make within the time limit. The clock adds the initial time every time this number of moves is made.");
    help.add_option("-increment-time", {"number"}, "Specify seconds to add to time after each move.");
    help.add_option("-board", {"FEN string"}, "Specify the starting board state using FEN notation. The entire string should be quoted.");
    help.add_option("-event", {"name"}, "An optional name for the game to be played. This name will be written to the PGN game record in the Event tag.");
    help.add_option("-location", {"name"}, "An optional location for the game to be played. This will be written to the PGN game record in the Location tag.");
    help.add_option("-game-file", {"file name"}, "Specify the name of the file where the game record should be written. If none, record is printed to stdout.");
    help.add_option("-uci");
    help.add_option("-xboard", "Show an engine's thinking output in either UCI or Xboard format.");
    help.add_option("-show-board", "Show the board on the command line when playing a local game.");
    help.add_option("-log-comms", "Log UCI/Xboard communications (except engine thinking) to a file.");
    help.add_paragraph("All game options in this section can be overriden by GUI commands except -event, -location, and -game-file.");

    std::cout << help;
}

void Main_Tools::argument_assert(const bool condition, const std::string& failure_message)
{
    if( ! condition)
    {
        throw std::invalid_argument(failure_message);
    }
}

std::vector<std::tuple<std::string, std::vector<std::string>>> Main_Tools::parse_options(int argc, char* argv[])
{
    std::vector<std::string> command_line;
    for(auto i = 1; i < argc; ++i)
    {
<<<<<<< HEAD
        if(std::string_view(argv[i]).starts_with("-"))
        {
            auto parts = String::split(argv[i], "=", 1);
            if(std::string_view(parts.front()).starts_with("--"))
=======
        command_line.push_back(argv[i]);
    }

    std::vector<std::tuple<std::string, std::vector<std::string>>> options;
    for(const auto& token : command_line)
    {
        if(String::starts_with(token, "-"))
        {
            auto parts = String::split(token, "=", 1);
            if(String::starts_with(parts.front(), "--"))
>>>>>>> b6e7ba0d
            {
                parts.front() = parts.front().substr(1);
            }

            if(parts.size() == 1)
            {
                options.push_back({parts.front(), {}});
            }
            else
            {
                options.push_back({ parts.front(), {parts.back()} });
            }
        }
        else
        {
            if(options.empty())
            {
                throw std::invalid_argument("Invalid option: " + token);
            }
            std::get<1>(options.back()).push_back(token);
        }
    }

    if(options.empty())
    {
        return {{"-help", {}}};
    }

    return options;
}<|MERGE_RESOLUTION|>--- conflicted
+++ resolved
@@ -68,23 +68,16 @@
     std::vector<std::string> command_line;
     for(auto i = 1; i < argc; ++i)
     {
-<<<<<<< HEAD
-        if(std::string_view(argv[i]).starts_with("-"))
-        {
-            auto parts = String::split(argv[i], "=", 1);
-            if(std::string_view(parts.front()).starts_with("--"))
-=======
         command_line.push_back(argv[i]);
     }
 
     std::vector<std::tuple<std::string, std::vector<std::string>>> options;
     for(const auto& token : command_line)
     {
-        if(String::starts_with(token, "-"))
+        if(token.starts_with("-"))
         {
             auto parts = String::split(token, "=", 1);
-            if(String::starts_with(parts.front(), "--"))
->>>>>>> b6e7ba0d
+            if(parts.front().starts_with("--"))
             {
                 parts.front() = parts.front().substr(1);
             }
