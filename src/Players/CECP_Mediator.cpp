--- conflicted
+++ resolved
@@ -377,7 +377,7 @@
                 log("Forcing local AI to pick move and accepting it");
                 Player::pick_move_now();
             }
-            else if(String::starts_with(command, "result "))
+            else if(command.starts_with("result "))
             {
                 log("Stopped thinking about move by: " + command);
                 Player::pick_move_now();
@@ -388,11 +388,7 @@
                 return command;
             }
         }
-<<<<<<< HEAD
-        else if(command.starts_with("result "))
-=======
         catch(const Game_Ended&)
->>>>>>> c1908fcf
         {
             Player::pick_move_now();
             throw;
