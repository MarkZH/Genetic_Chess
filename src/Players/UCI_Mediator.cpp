--- conflicted
+++ resolved
@@ -35,23 +35,7 @@
 
             Player::pick_move_now(); // Stop pondering
 
-<<<<<<< HEAD
-        if(command == "ucinewgame")
-        {
-            log("stopping thinking and clocks");
-            clock = {};
-            move_list.clear();
-            player.reset();
-            setup_result = {};
-        }
-        else if(command.starts_with("setoption name UCI_Opponent value "))
-        {
-            // command has 8 fields requiring 7 cuts to get name
-            const auto opponent_split = String::split(command, " ", 7);
-            if(opponent_split.size() != 8)
-=======
             if(command == "ucinewgame")
->>>>>>> 2b08f4be
             {
                 log("stopping thinking and clocks");
                 clock = {};
@@ -59,7 +43,7 @@
                 player.reset();
                 setup_result = {};
             }
-            else if(String::starts_with(command, "setoption name UCI_Opponent value "))
+            else if(command.starts_with("setoption name UCI_Opponent value "))
             {
                 // command has 8 fields requiring 7 cuts to get name
                 const auto opponent_split = String::split(command, " ", 7);
@@ -86,62 +70,12 @@
                     const auto type = opponent_split[6];
                     log("Opponent type: " + type);
 
-<<<<<<< HEAD
-                const auto name = opponent_split[7];
-                record_opponent_name(title + name);
-                log("Opponent's name: " + name);
-            }
-        }
-        else if(command.starts_with("position "))
-        {
-            const auto parse = String::split(command);
-            if(parse.at(1) == "startpos")
-            {
-                board = Board();
-            }
-            else if(parse.at(1) == "fen")
-            {
-                const auto fen = String::join(std::next(parse.begin(), 2), std::next(parse.begin(), 8), " ");
-                board = Board(fen);
-            }
-
-            move_list.clear();
-            const auto moves_iter = std::find(parse.begin(), parse.end(), "moves");
-            if(moves_iter != parse.end())
-            {
-                std::for_each(std::next(moves_iter), parse.end(),
-                              [&board, &move_list, &setup_result](const auto& move)
-                              {
-                                  setup_result = board.play_move(move);
-                                  move_list.push_back(board.last_move());
-                              });
-                log("All moves applied");
-            }
-
-            log("Board ready for play");
-            Player::set_thinking_mode(Thinking_Output_Type::UCI);
-        }
-        else if(command.starts_with("go "))
-        {
-            const auto mode = clock.reset_mode();
-            auto new_mode = mode;
-            auto wtime = clock.time_left(Piece_Color::WHITE);
-            auto btime = clock.time_left(Piece_Color::BLACK);
-            auto winc = clock.increment(Piece_Color::WHITE);
-            auto binc = clock.increment(Piece_Color::BLACK);
-            auto movestogo = size_t{0};
-            auto movetime = clock.initial_time();
-
-            std::string previous_option;
-            for(const auto& option : String::split(command))
-=======
                     const auto name = opponent_split[7];
                     record_opponent_name(title + name);
                     log("Opponent's name: " + name);
                 }
             }
-            else if(String::starts_with(command, "position "))
->>>>>>> 2b08f4be
+            else if(command.starts_with("position "))
             {
                 const auto parse = String::split(command);
                 if(parse.at(1) == "startpos")
@@ -170,7 +104,7 @@
                 log("Board ready for play");
                 Player::set_thinking_mode(Thinking_Output_Type::UCI);
             }
-            else if(String::starts_with(command, "go "))
+            else if(command.starts_with("go "))
             {
                 const auto mode = clock.reset_mode();
                 auto new_mode = mode;
