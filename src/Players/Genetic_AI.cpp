--- conflicted
+++ resolved
@@ -162,45 +162,4 @@
 bool Genetic_AI::operator<(const Genetic_AI& other) const noexcept
 {
     return id() < other.id();
-<<<<<<< HEAD
-}
-
-int find_last_id(const std::string& players_file_name)
-{
-    std::ifstream player_input(players_file_name);
-    if( ! player_input)
-    {
-        throw std::invalid_argument("File not found: " + players_file_name);
-    }
-
-    std::string last_player;
-    for(std::string line; std::getline(player_input, line);)
-    {
-        if(line.starts_with("ID:"))
-        {
-            last_player = line;
-        }
-    }
-
-    if(last_player.empty())
-    {
-        throw std::runtime_error("No valid ID found in file: " + players_file_name);
-    }
-
-    const auto split = String::split(last_player, ":", 1);
-    if(split.size() != 2)
-    {
-        throw std::runtime_error("Invalid ID line: " + last_player);
-    }
-
-    try
-    {
-        return String::to_number<int>(split.back());
-    }
-    catch(const std::exception&)
-    {
-        throw std::runtime_error("Could not convert to ID number: " + last_player);
-    }
-=======
->>>>>>> 2b08f4be
 }