--- conflicted
+++ resolved
@@ -87,16 +87,9 @@
 
             flush_log_queue();
 
-<<<<<<< HEAD
             const auto timestamp = String::date_and_time_format<std::chrono::milliseconds>(std::chrono::system_clock::now(), "%Y.%m.%d %H:%M:%S");
-            std::println(ofs, "{} -- {}", timestamp, format_log_message(data, args...));
+            std::println(ofs, "{} -- {}", timestamp, String::format_message(data, args...));
             ofs.flush();
-=======
-            ofs << String::date_and_time_format<std::chrono::milliseconds>(std::chrono::system_clock::now(), "%Y.%m.%d %H:%M:%S")
-                << " -- "
-                << String::format_message(data, args...)
-                << std::endl;
->>>>>>> dab13583
         }
 
     protected:
