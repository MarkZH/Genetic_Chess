#include "Players/Xboard_Mediator.h"

#include <string>
#include <future>
#include <chrono>
using namespace std::chrono_literals;
#include <optional>

#include "Game/Board.h"
#include "Game/Clock.h"
#include "Game/Game_Result.h"

#include "Game/Move.h"

#include "Players/Player.h"
#include "Players/Move_Decision.h"

#include "Utility/Exceptions.h"
#include "Utility/String.h"

Xboard_Mediator::Xboard_Mediator(const Player& local_player, const bool enable_logging_in) : Outside_Communicator(enable_logging_in)
{
    const std::string expected = "protover 2";
    const auto command = receive_command();
    if(command == expected)
    {
        send_command("feature "
                     "usermove=1 "
                     "sigint=0 "
                     "reuse=1 "
                     "myname=\"" + local_player.name() + "\" "
                     "name=1 "
                     "ping=1 "
                     "setboard=1 "
                     "colors=0 "
                     "done=1");
    }
    else
    {
        log("ERROR: Expected \"{}\"", expected);
        throw std::runtime_error("Error in communicating with Xboard program. Expected \"" + expected + "\", got \"" + command + "\".");
    }
}

Game_Result Xboard_Mediator::setup_turn(Board& board, Clock& clock, std::vector<const Move*>& move_list, const Player& player)
{
    using centiseconds = std::chrono::duration<int, std::centi>;

    std::optional<Clock::seconds> own_time_left;
    std::optional<Clock::seconds> opponent_time_left;
    Game_Result setup_result;

    try
    {
        while(true)
        {
            const auto command = receive_xboard_command(clock, false);

            Player::pick_move_now(); // Stop pondering

            if(command.starts_with("ping "))
            {
                send_command("pong " + String::split(command).back());
            }
            else if(command == "go")
            {
                log("telling local AI to move at leisure and accepting move");
                in_force_mode = false;
                break;
            }
            else if(command == "new")
            {
                log("Setting board to standard start position and resetting clock");
                board = Board{};
                clock = Clock(clock.initial_time(), clock.moves_per_time_period(), clock.increment(Piece_Color::WHITE), clock.reset_mode());
                own_time_left.reset();
                opponent_time_left.reset();
                move_list.clear();
                setup_result = {};
                player.reset();
                in_force_mode = false;
            }
            else if(command.starts_with("name "))
            {
                const auto name = String::split(command, " ", 1).back();
                log("Getting other player's name: {}", name);
                record_opponent_name(name);
            }
            else if(command.starts_with("setboard "))
            {
                try
                {
                    const auto fen = String::split(command, " ", 1).back();
                    const auto new_board = Board{fen};

                    // Handle GUIs that send the next board position
                    // instead of a move.
                    const auto new_move_list = board.derive_moves(new_board);
                    if(new_move_list.empty())
                    {
                        log("Rearranging board to: {}", fen);
                        board = new_board;
                        move_list.clear();
                        setup_result = {};
                    }
                    else
                    {
                        for(auto move : new_move_list)
                        {
                            log("Derived move: {}", move->coordinates());
                            setup_result = board.play_move(*move);
                            move_list.push_back(board.last_move());
                        }
                    }
                }
                catch(const std::invalid_argument&)
                {
                    send_error(command, "Bad FEN");
                }
            }
            else if(command.starts_with("usermove "))
            {
                const auto move = String::split(command).back();
                try
                {
                    log("Applying move: {}", move);
                    setup_result = board.play_move(move);
                    move_list.push_back(board.last_move());
                    if(setup_result.game_has_ended())
                    {
                        report_end_of_game(setup_result);
                    }

                    if( ! in_force_mode)
                    {
                        log("Local AI now chooses a move");
                        break;
                    }
                }
                catch(const Illegal_Move&)
                {
                    send_command("Illegal move: " + move);
                }
            }
            else if(command.starts_with("level "))
            {
                log("got time specs: {}", command);
                const auto split = String::split(command);

                log("moves to reset clock = {}", split[1]);
                const auto reset_moves = String::to_number<size_t>(split[1]);
                const auto time_split = String::split(split[2], ":");
                auto game_time = 0s;
                if(time_split.size() == 1)
                {
                    log("game time = {} minutes", time_split[0]);
                    game_time = String::to_duration<std::chrono::minutes>(time_split[0]);
                }
                else
                {
                    log("game time = {} minutes and {} seconds", time_split[0], time_split[1]);
                    game_time = String::to_duration<std::chrono::minutes>(time_split[0]) + String::to_duration<std::chrono::seconds>(time_split[1]);
                }

                log("increment = {}", split[3]);
                const auto increment = String::to_duration<Clock::seconds>(split[3]);
                clock = Clock(game_time,
                              reset_moves,
                              increment,
                              Time_Reset_Method::ADDITION,
                              clock.game_start_date_and_time());
                own_time_left.reset();
                opponent_time_left.reset();
            }
            else if(command.starts_with("st "))
            {
                log("got time specs: {} seconds", command);
                const auto split = String::split(command);
                const auto time_per_move = String::to_duration<Clock::seconds>(split[1]);
                log("game time per move = {} seconds", time_per_move.count());
                clock = Clock(time_per_move,
                              1,
                              0.0s,
                              Time_Reset_Method::SET_TO_ORIGINAL,
                              clock.game_start_date_and_time());
                own_time_left.reset();
                opponent_time_left.reset();
            }
            else if(command.starts_with("time "))
            {
                own_time_left = String::to_duration<centiseconds>(String::split(command, " ")[1]);
                log("Will set own time to {} seconds.", own_time_left->count());
            }
            else if(command.starts_with("otim "))
            {
                opponent_time_left = String::to_duration<centiseconds>(String::split(command, " ")[1]);
                log("Will set opponent's time to {} seconds.", opponent_time_left->count());
            }
            else if(command == "undo")
            {
                undo_move(move_list, command, board, clock, player);
                setup_result = {};
            }
            else if(command == "remove")
            {
                if(undo_move(move_list, command, board, clock, player))
                {
                    undo_move(move_list, command, board, clock, player);
                }
                setup_result = {};
            }
            else if(command.starts_with("result "))
            {
                const auto result = String::split(command).at(1);
                const auto reason = String::extract_delimited_text(command, '{', '}');
                if(result == "1-0")
                {
                    return Game_Result(Winner_Color::WHITE, reason);
                }
                else if(result == "0-1")
                {
                    return Game_Result(Winner_Color::BLACK, reason);
                }
                else
                {
                    return Game_Result(Winner_Color::NONE, reason);
                }
            }
            else if( ! usermove_prefix)
            {
                try
                {
                    log("Attempting to interpret as move: {}", command);
                    setup_result = board.play_move(command);
                    log("Applied move: {}", command);
                    move_list.push_back(board.last_move());
                    if(setup_result.game_has_ended())
                    {
                        report_end_of_game(setup_result);
                    }

                    if( ! in_force_mode)
                    {
                        log("Local AI now chooses a move");
                        break;
                    }
                }
                catch(const Illegal_Move&)
                {
                    log("Not a move, ignoring.");
                }
            }
        }
    }
    catch(const Game_Ended& game_ending_error)
    {
        return Game_Result::shutdown(game_ending_error.what());
    }

    const auto own_time = own_time_left.value_or(clock.time_left(board.whose_turn()));
    log("Setting own time ({}) to {} seconds.", color_text(board.whose_turn()), own_time.count());
    clock.set_time(board.whose_turn(), own_time);

    const auto opponent_time = opponent_time_left.value_or(clock.time_left(opposite(board.whose_turn())));
    log("Setting opponent's time ({}) to {} seconds.", color_text(opposite(board.whose_turn())), opponent_time.count());
    clock.set_time(opposite(board.whose_turn()), opponent_time);

    Player::choose_move_at_leisure();
    return setup_result;
}

bool Xboard_Mediator::undo_move(std::vector<const Move*>& move_list, const std::string& command, Board& board, Clock& clock, const Player& player)
{
    if(move_list.empty())
    {
        send_error(command, "no moves to undo");
        return false;
    }
    else
    {
        log("Undoing move: {}", move_list.back()->coordinates());
        player.undo_move(board.last_move());
        move_list.pop_back();
        auto new_board = Board(board.original_fen());
        for(auto move : move_list)
        {
            new_board.play_move(*move);
        }
        board = new_board;
        clock.unpunch();
        return true;
    }
}

Game_Result Xboard_Mediator::handle_decision(Board& board, const Move_Decision& decision, std::vector<const Move*>& move_list) const
{
    if(in_force_mode)
    {
<<<<<<< HEAD
        log("Ignoring move: " + decision.move().coordinates() + (decision.resigned() ? " resigned" : ""));
=======
        log("Ignoring move: {}", move.coordinates());
>>>>>>> dd3be58f
        return {};
    }
    else
    {
        if(decision.resigned())
        {
            const auto result = Game_Result(opposite(board.whose_turn()), Game_Result_Type::RESIGNATION);
            report_end_of_game(result);
            return result;
        }
        else
        {
            const auto& move = decision.move();
            send_command("move " + move.coordinates());
            move_list.push_back(&move);
            const auto result = board.play_move(move);
            if(result.game_has_ended())
            {
                report_end_of_game(result);
            }
            return result;
        }
    }
}

std::string Xboard_Mediator::receive_xboard_command(Clock& clock, bool while_listening)
{
    while(true)
    {
        const auto command = get_last_command(while_listening);

        if(command == "force")
        {
            log("Entering force mode");
            Player::pick_move_now();
            clock.stop();
            in_force_mode = true;
        }
        else if(command == "post")
        {
            Player::set_thinking_mode(Thinking_Output_Type::XBOARD);
            log("turning on thinking output for Xboard");
        }
        else if(command == "nopost")
        {
            Player::set_thinking_mode(Thinking_Output_Type::NO_THINKING);
            log("turning off thinking output for Xboard");
        }
        else if(command == "rejected usermove")
        {
            usermove_prefix = false;
            log("Moves will not be preceded by \"usermove\"");
        }
        else
        {
            return command;
        }
    }
}

void Xboard_Mediator::send_error(const std::string& command, const std::string& reason) const noexcept
{
    send_command("Error (" + reason + "): " + command);
}

std::string Xboard_Mediator::listener(Clock& clock)
{
    while(true)
    {
        try
        {
            const auto command = receive_xboard_command(clock, true);

            if(command == "?")
            {
                log("Forcing local AI to pick move and accepting it");
                Player::pick_move_now();
            }
            else if(command.starts_with("result "))
            {
                log("Stopped thinking about move by: {}", command);
                Player::pick_move_now();
                return command;
            }
            else
            {
                return command;
            }
        }
        catch(const Game_Ended&)
        {
            Player::pick_move_now();
            throw;
        }
    }
}

void Xboard_Mediator::report_end_of_game(const Game_Result& result) const noexcept
{
    send_command(result.game_ending_annotation() + " {" + result.ending_reason() + "}");
}<|MERGE_RESOLUTION|>--- conflicted
+++ resolved
@@ -296,11 +296,7 @@
 {
     if(in_force_mode)
     {
-<<<<<<< HEAD
-        log("Ignoring move: " + decision.move().coordinates() + (decision.resigned() ? " resigned" : ""));
-=======
-        log("Ignoring move: {}", move.coordinates());
->>>>>>> dd3be58f
+        log("Ignoring move: {}{}", decision.move().coordinates(), decision.resigned() ? " resigned" : "");
         return {};
     }
     else
