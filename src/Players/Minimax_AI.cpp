--- conflicted
+++ resolved
@@ -179,11 +179,7 @@
         if(move_result.winner() != NONE)
         {
             // This move results in checkmate, no other move can be better.
-<<<<<<< HEAD
-            return create_result(next_board, perspective, move_result, prior_real_moves, current_variation);
-=======
-            return create_result(next_board, {}, perspective, move_result, prior_real_moves);
->>>>>>> 57ce6e81
+            return create_result(next_board, {}, perspective, move_result, prior_real_moves, current_variation);
         }
 
         if(alpha.depth() <= depth + 2 && alpha.is_winning_for(perspective))
@@ -234,11 +230,7 @@
         }
         else
         {
-<<<<<<< HEAD
-            result = create_result(next_board.quiescent(piece_values()), perspective, move_result, prior_real_moves, current_variation);
-=======
-            result = create_result(next_board, next_board.quiescent(piece_values()), perspective, move_result, prior_real_moves);
->>>>>>> 57ce6e81
+            result = create_result(next_board, next_board.quiescent(piece_values()), perspective, move_result, prior_real_moves, current_variation);
             nodes_searched += result.depth() - depth;
         }
 
@@ -371,12 +363,9 @@
                                                 Color perspective,
                                                 const Game_Result& move_result,
                                                 size_t prior_real_moves,
-                                                const std::vector<const Move*>& move_list) const noexcept
-{
-    for(auto move : extra_moves)
-    {
-        board.submit_move(*move);
-    }
+                                                std::vector<const Move*> move_list) const noexcept
+{
+    std::copy(extra_moves.begin(), extra_moves.end(), std::back_inserter(move_list));
     return {evaluate(board, move_result, perspective, prior_real_moves),
             perspective,
             move_list};
