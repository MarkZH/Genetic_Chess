--- conflicted
+++ resolved
@@ -147,15 +147,8 @@
         bool is_in_legal_moves_list(const Move& move) const;
         void place_piece(const Piece* piece, char file, int rank);
 
-<<<<<<< HEAD
         // Zobrist hashing
         uint64_t board_hash;
-=======
-        // Minimal copy of board with custom constructor for
-        // use with king_is_in_check
-        Board(const Board* old_board);
-        Board minimal_copy() const; // Just copy board state with no history
->>>>>>> 78ca1fc6
 
         void initialize_board_hash();
         uint64_t get_board_hash() const;
@@ -176,6 +169,10 @@
         uint64_t get_color_hash(Color color) const;
         void update_board_hash(Color color);
 
+        // Minimal copy of board with custom constructor for
+        // use with king_is_in_check
+        Board(const Board* old_board);
+        Board minimal_copy() const; // Just copy board state with no history
 
         // Moves with side effects are friends of Board
         friend void Kingside_Castle::side_effects(Board&) const; // moves second piece
