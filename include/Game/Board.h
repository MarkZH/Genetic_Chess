#ifndef BOARD_H
#define BOARD_H

#include <vector>
#include <map>
#include <string>
#include <array>
#include <mutex>

#include "Moves/Move.h"
#include "Moves/Kingside_Castle.h"
#include "Moves/Queenside_Castle.h"
#include "Moves/En_Passant.h"
#include "Moves/Pawn_Promotion.h"
#include "Moves/Pawn_Double_Move.h"
#include "Moves/Pawn_Move.h"

#include "Color.h"
#include "Square.h"
#include "Game_Result.h"
#include "Players/Player.h"
#include "Players/Thinking.h"

class Piece;
class Clock;

class Pawn;
class Rook;
class Knight;
class Bishop;
class Queen;
class King;


class Board
{
    public:
        Board();
        explicit Board(const std::string& fen); // reproduce board from Forsythe-Edwards Notation string

        Game_Result submit_move(const Move& move);

        const Move& get_move(const std::string& move, char promote = 0) const;
        const Move& get_move(char file_start, int rank_start, char file_end, int rank_end, char promote = 0) const;

        bool is_legal(char file_start, int rank_start,
                      char file_end,   int rank_end) const;

        Color whose_turn() const;
        static Color square_color(char file, int rank);

        void ascii_draw(Color perspective = WHITE) const;

        std::string fen_status() const; // current state of board in FEN
        const std::vector<const Move*>& get_game_record() const;
        std::string get_last_move_record() const;

        // Communication between players
        void set_thinking_mode(Thinking_Output_Type) const;
        Thinking_Output_Type get_thinking_mode() const;

        // With commentary
        void print_game_record(const Player* white,
                               const Player* black,
                               const std::string& file_name,
                               const Game_Result& result,
                               double initial_time,
                               size_t moves_to_reset,
                               double increment,
                               const Clock& game_clock) const;

        Color first_to_move() const;

        std::string last_move_coordinates() const;

        void set_turn(Color color);

        static bool inside_board(char file, int rank);
        static bool inside_board(char file);
        static bool inside_board(int rank);

        static size_t board_index(char file, int rank);

        const Piece* piece_on_square(char file, int rank) const;

        const std::vector<const Move*>& legal_moves() const;
        const std::vector<const Move*>& other_moves() const;

        bool safe_for_king(char file, int rank, Color king_color) const;
        bool is_en_passant_targetable(char file, int rank) const;
        bool piece_has_moved(char file, int rank) const;
        Square find_king(Color color) const;
        bool king_is_in_check() const;
        bool king_is_in_check_after_move(const Move& move) const;
        Square piece_is_pinned(char file, int rank) const; // returns pinning square or {'\0', 0} if none
        bool capture_possible() const;
        bool all_empty_between(char file_start, int rank_start, char file_end, int rank_end) const;

        static const Pawn* get_pawn(Color color);
        static const Rook* get_rook(Color color);
        static const Knight* get_knight(Color color);
        static const Bishop* get_bishop(Color color);
        static const Queen* get_queen(Color color);
        static const King* get_king(Color color);

    private:
        std::array<const Piece*, 64> board;
        std::map<uint64_t, int> repeat_count;
        Color turn_color;
        std::vector<const Move*> game_record;
        std::array<bool, 64> unmoved_positions;
        Square en_passant_target;
        std::string starting_fen;
        std::array<Square, 2> king_location;
        size_t move_count_start_offset;
        Color first_player_to_move;

        // Pieces
        static const Rook   white_rook;
        static const Knight white_knight;
        static const Bishop white_bishop;
        static const Queen  white_queen;
        static const King   white_king;
        static const Pawn   white_pawn;

        static const Rook   black_rook;
        static const Knight black_knight;
        static const Bishop black_bishop;
        static const Queen  black_queen;
        static const King   black_king;
        static const Pawn   black_pawn;

        // Caches
        std::vector<const Move*> other_moves_cache;
        std::vector<const Move*> legal_moves_cache;
        bool capturing_move_available;
        std::vector<Square> checking_squares;

        void recreate_move_caches();
        void refresh_checking_squares();

        // Communication channels
        mutable Thinking_Output_Type thinking_indicator;

        const Piece*& piece_on_square(char file, int rank);
        void remove_piece(char file, int rank);
        void make_move(char file_start, int rank_start, char file_end, int rank_end);
        bool no_legal_moves() const;
        std::string board_status() const; // for detecting threefold repetition
        void make_en_passant_targetable(char file, int rank);
        void clear_en_passant_target();
        bool enough_material_to_checkmate() const;
        bool is_in_legal_moves_list(const Move& move) const;
        void place_piece(const Piece* piece, char file, int rank);
        void switch_turn();
<<<<<<< HEAD

        // Zobrist hashing
        uint64_t board_hash;

        void initialize_board_hash();
        uint64_t get_board_hash() const;

        // Hash values for squares
        static std::mutex hash_lock;
        static bool hash_values_initialized;
        static std::array<std::map<const Piece*, uint64_t>, 64> square_hash_values; // [board_index][moved?][piece_hash]
        static std::array<uint64_t, 64> en_passant_hash_values;
        static std::array<uint64_t, 64> castling_hash_values;

        void update_board_hash(char file, int rank);
        uint64_t get_square_hash(char file, int rank) const;

        // Whose turn?
        static std::array<uint64_t, 2> color_hash_values; // for whose_turn() hashing

        uint64_t get_color_hash(Color color) const;
        void update_board_hash(Color color);

        // Minimal copy of board with custom constructor for
        // use with king_is_in_check
        explicit Board(const Board* old_board);
        Board minimal_copy() const; // Just copy board state with no history
=======
        bool king_multiply_checked() const;
        static bool straight_line_move(char file_start, int rank_start, char file_end, int rank_end);
        bool attacks(char origin_file, int origin_rank, char target_file, int target_rank) const;
>>>>>>> e1f8becb

        // Moves with side effects are friends of Board
        friend void Kingside_Castle::side_effects(Board&) const; // moves second piece
        friend void Queenside_Castle::side_effects(Board&) const; // moves second piece
        friend void En_Passant::side_effects(Board&) const; // capture piece on another square
        friend void Pawn_Promotion::side_effects(Board&) const; // replace piece
        friend void Pawn_Double_Move::side_effects(Board&) const; // mark square as En Passant target
        friend void Pawn_Move::side_effects(Board&) const; // reset three-fold and 50-move counts
};

#endif // BOARD_H<|MERGE_RESOLUTION|>--- conflicted
+++ resolved
@@ -153,7 +153,6 @@
         bool is_in_legal_moves_list(const Move& move) const;
         void place_piece(const Piece* piece, char file, int rank);
         void switch_turn();
-<<<<<<< HEAD
 
         // Zobrist hashing
         uint64_t board_hash;
@@ -177,15 +176,9 @@
         uint64_t get_color_hash(Color color) const;
         void update_board_hash(Color color);
 
-        // Minimal copy of board with custom constructor for
-        // use with king_is_in_check
-        explicit Board(const Board* old_board);
-        Board minimal_copy() const; // Just copy board state with no history
-=======
         bool king_multiply_checked() const;
         static bool straight_line_move(char file_start, int rank_start, char file_end, int rank_end);
         bool attacks(char origin_file, int origin_rank, char target_file, int target_rank) const;
->>>>>>> e1f8becb
 
         // Moves with side effects are friends of Board
         friend void Kingside_Castle::side_effects(Board&) const; // moves second piece
