--- conflicted
+++ resolved
@@ -57,43 +57,6 @@
     //! \returns true with given probability (successes/attempts).
     bool success_probability(size_t successes, size_t attempts) noexcept;
 
-<<<<<<< HEAD
-    //! \brief Stirs the list so that the order is shuffled but most items are near where the started.
-    //!
-    //! \param[out] list A sequential collection of items whose order will be shuffled after the call.
-    //! \param stir_width The average distance each item should move.
-    template<class List>
-    void stir_order(List& list, const double stir_width) noexcept
-    {
-        std::vector<std::pair<double, typename List::value_type>> positions;
-        for(const auto& item : list)
-        {
-            positions.emplace_back(double(positions.size()), item);
-        }
-
-        for(auto& [position, item] : positions)
-        {
-            position += random_laplace(stir_width);
-
-            // Items whose new position is off the end of the list
-            // reappear on the other side.
-            const auto right_border = double(positions.size());
-            while(position < 0.0)
-            {
-                position += right_border;
-            }
-            while(position > right_border)
-            {
-                position -= right_border;
-            }
-        }
-
-        std::ranges::sort(positions);
-        std::ranges::transform(positions, list.begin(), [](const auto& position_item) { return position_item.second; });
-    }
-
-=======
->>>>>>> b8683185
     //! \brief Select random element from random-access container.
     //!
     //! \param container A collection of items that allows for access by an index.
