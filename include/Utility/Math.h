#ifndef MATH_H
#define MATH_H

#include <cstddef>
#include <cmath>

//! \brief Provides a collection of useful math functions.
namespace Math
{
    //! \brief Computes an estimate of the number of moves left in a game assuming a log-normal distribution.
    //!
    //! \param mean_moves The average number of moves in a game. More specifically, exp(u) where
    //!        u is the mean of the logarithm of the distribution of the number of moves.
    //! \param width The width of the distribution. More specifically, the standard deviation of the
    //!        logarithm of the distribution of the number of moves.
    //! \param moves_so_far The number of moves that have already been made in the game.
    //! \returns An estimate of the number of moves left in the game.
    //!
    //! See https://en.wikipedia.org/wiki/Log-normal_distribution for more information.
    double average_moves_left(double mean_moves, double width, size_t moves_so_far) noexcept;

    //! \brief Returns the sign of the number.
    //!
    //! \param x The input number.
    //! \returns +1 for positive numbers, -1 for negative, and 0 otherwise.
    template<typename Number>
    constexpr int sign(const Number x) noexcept
    {
        if(x > 0)
        {
            return 1;
        }

        if(x < 0)
        {
            return -1;
        }

        return 0;
    }

    //! Scale values so their absolute values sum to one.
    //!
    //! \tparam Ts Types of values.
    //! \param[out] xs All the values.
    //!
    //! The values will be divided by std::abs(x) + std::abs(y).
<<<<<<< HEAD
    void normalize(double& x, double& y) noexcept;
=======
    template<typename ...Ts>
    void normalize(Ts&... xs) noexcept
    {
        // Both of the statements below are parameter pack folds.
        // The first with the plus operator (along with std::abs() on each element).
        // The second with the comma operator (along with /= sum on each element).
        // On the second statement, all of the parentheses are necessary.
        const double sum = (std::abs(xs) + ...);
        ((xs /= sum), ...);
    }

    //! Linearly interpolates a value.
    //!
    //! \param start_value The value returned when fraction == 0.0.
    //! \param end_value The value returned when fraction == 1.0.
    //! \param fraction A fractional value from 0.0 to 1.0 (inclusive) to indicate how close
    //!        the return value should be to one of the input values.
    double interpolate(double start_value, double end_value, double fraction) noexcept;
>>>>>>> 4f353420
}

#endif // MATH_H<|MERGE_RESOLUTION|>--- conflicted
+++ resolved
@@ -45,9 +45,6 @@
     //! \param[out] xs All the values.
     //!
     //! The values will be divided by std::abs(x) + std::abs(y).
-<<<<<<< HEAD
-    void normalize(double& x, double& y) noexcept;
-=======
     template<typename ...Ts>
     void normalize(Ts&... xs) noexcept
     {
@@ -58,15 +55,6 @@
         const double sum = (std::abs(xs) + ...);
         ((xs /= sum), ...);
     }
-
-    //! Linearly interpolates a value.
-    //!
-    //! \param start_value The value returned when fraction == 0.0.
-    //! \param end_value The value returned when fraction == 1.0.
-    //! \param fraction A fractional value from 0.0 to 1.0 (inclusive) to indicate how close
-    //!        the return value should be to one of the input values.
-    double interpolate(double start_value, double end_value, double fraction) noexcept;
->>>>>>> 4f353420
 }
 
 #endif // MATH_H