--- conflicted
+++ resolved
@@ -73,23 +73,6 @@
         return container.find(target) != std::string::npos;
     }
 
-<<<<<<< HEAD
-=======
-    //! \brief Determine whether a strings has another string as a prefix.
-    //!
-    //! \param s The string to check.
-    //! \param beginning The prefix to find.
-    //! \returns True if the string starts with the beginning string.
-    bool starts_with(const std::string& s, const std::string& beginning) noexcept;
-
-    //! \brief Determine whether a strings has another string as a prefix.
-    //!
-    //! \param s The string to check.
-    //! \param beginning The prefix to find.
-    //! \returns True if the string starts with the beginning string.
-    bool ends_with(const std::string& s, const std::string& beginning) noexcept;
-
->>>>>>> 64e10b44
     //! \brief Remove leading and trailing whitespace from a string.
     //!
     //! \param s The input string.
