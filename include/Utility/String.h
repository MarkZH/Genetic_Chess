#ifndef STRING_H
#define STRING_H

#include <string>
#include <vector>
#include <chrono>
#include <type_traits>
#include <algorithm>
#include <concepts>
#include <locale>
#include <charconv>
#include <stdexcept>
#include <format>

//! \brief A collection of useful functions for dealing with text strings.
namespace String
{
    //! \brief Splits a string into a list of strings based upon a delimiter.
    //!
    //! \param s The string to be split.
    //! \param delim The delimiter that marks where the string should be split. If empty,
    //!        any number of consecutive whitespaces will be the delimiter.
    //! \param count The maximum number of splits. The final number of strings will be
    //!        count + 1 at most. This parameter is ignored if delim is empty.
    //! \returns A list of strings that were separated by the delimiter.
    std::vector<std::string> split(const std::string& s,
                                   const std::string& delim = "",
                                   size_t count = std::string::npos) noexcept;

    //! \brief Join a sequece of strings into a single string with joiner strings in between.
    //!
    //! \tparam Iter An iterator type.
    //! \param begin An iterator to the first string in the sequence.
    //! \param end An iterator past the end of the sequence.
    //! \param joiner A string that will be placed between every string in the sequence.
    template<typename Iter>
    std::string join(const Iter begin, const Iter end, const std::string& joiner) noexcept
    {
        if(begin == end)
        {
            return {};
        }

        auto result = *begin;
        std::for_each(std::next(begin), end,
                      [&joiner, &result](const auto& token)
                      {
                          result += joiner;
                          result += token;
                      });
        return result;
    }

<<<<<<< HEAD
    //! \brief Join a sequence of strings in a container into a single string with joiner strings in between.
    template<typename Container>
    std::string join(const Container& container, const std::string& joiner) noexcept
    {
        return join(container.begin(), container.end(), joiner);
=======
    //! \brief Join a sequece of strings into a single string with joiner strings in between.
    //!
    //! \tparam Container A container with ordered contents.
    //! \param container A container of items convertible to std::string.
    //! \param joiner A string that will be placed between every string in the sequence.
    template<typename Container>
    std::string join(const Container& container, const std::string& joiner) noexcept
    {
        return join(std::begin(container), std::end(container), joiner);
>>>>>>> 327f2de2
    }

    //! \brief Determine whether a string exists inside another string.
    //!
    //! \param container The string to search.
    //! \param target The character or string to search for.
    //! \returns True if the target is inside the container.
    template<class T>
    bool contains(const std::string& container, const T& target) noexcept
    {
        return container.find(target) != std::string::npos;
    }

    //! \brief Remove leading and trailing whitespace from a string.
    //!
    //! \param s The input string.
    //! \returns The same string with no leading or trailing whitespace.
    std::string trim_outer_whitespace(const std::string& s) noexcept;

    //! \brief Remove leading, trailing, and multiple whitespaces from a string.
    //!
    //! \param s The input string.
    //! \returns The same string with no leading or trailing whitespace, and with all
    //!          runs of internal whitespace replaced with a single space.
    std::string remove_extra_whitespace(const std::string& s) noexcept;

    //! \brief Remove all text after a comment indicator.
    //!
    //! \param str The input string.
    //! \param comment The marker indicating the start of a comment to be removed.
    //! \returns The same string with everything after the comment marker removed.
    std::string strip_comments(const std::string& str, const std::string& comment) noexcept;

    //! \brief Remove all text between comment indicators.
    //!
    //! \param str The input string.
    //! \param start The marker indicating the start of a comment to be removed.
    //! \param end The marker indicating the end of a comment to be removed.
    //! \returns The same string with the markers and everything between them removed.
    //!
    //! Note: This function does not consider the nesting of delimited blocks of text.
    std::string strip_block_comment(const std::string& str, const std::string& start, const std::string& end);

    //! \brief Remove all text between comment indicators.
    //!
    //! \param str The input string.
    //! \param start The marker indicating the start of a comment to be removed.
    //! \param end The marker indicating the end of a comment to be removed.
    //! \returns The same string with the markers and everything between them removed.
    std::string strip_nested_block_comments(const std::string& str, const std::string& start, const std::string& end);

    //! \brief Remove all comments from a PGN game line.
    //!
    //! \param line A line of text potentially containing moves in a PGN game record file.
    //! \returns The line without any commentary (commetns, alternate lines, etc.)
    std::string remove_pgn_comments(const std::string& line);

    //! \brief Extract text between delimiters
    //!
    //! \param str The input string
    //! \param start The marker indicating the beginning of the text block.
    //! \param end The marker indicating the end of the text block.
    //! Note: The returned text will not include the delimiters. This function does not consider
    //!       delimiter nesting, meaning it will use the first instance of start and the first
    //!       instance of end that follows start.
    //!
    //! \code{cpp}
    //! extract_delimited_text("(a(b))", "(", ")") == "a(b"
    //! \endcode
    std::string extract_delimited_text(const std::string& str, const std::string& start, const std::string& end);

    //! \brief Typesafe single-character lowercase function.
    //!
    //! \param letter The letter to change to lowercase.
    char tolower(char letter) noexcept;

    //! \brief Typesafe single-character uppercase function.
    //!
    //! \param letter The letter to change to uppercase.
    char toupper(char letter) noexcept;

    //! \brief Create a lowercase version of a string.
    //!
    //! \param s The input string.
    //! \returns The same string with all letters replaced by their lowercase versions.
    std::string lowercase(std::string s) noexcept;

    //! \brief Check if a character is a digit.
    //! 
    //! This is useful with std:: algorithms since std::isdigit takes an int as a parameter.
    bool isdigit(char c) noexcept;

    //! \brief Check if a character is whitespace.
    //! 
    //! This is useful with std:: algorithms since std::isspace takes an int as a parameter.
    bool isspace(char c) noexcept;

    //! \brief Returns a text version of an integer with thousands separators (US-style)
    //!
    //! \param n The integer.
    //! \returns A text string with thousands separators.
    template<typename Number> requires std::is_arithmetic_v<Number>
    std::string format_number(Number n) noexcept
    {
        return std::format(std::locale("en_US.UTF-8"), "{:L}", n);
    }

    //! \brief Round a number to the specified precision
    //!
    //! \param x The number to be rounded.
    //! \param decimal_places The number of digits to include after the decimal point.
    //! \returns A string representation of the rounded number.
    std::string round_to_decimals(double x, size_t decimal_places) noexcept;

    //! \brief Convert a std::string to a numeric type.
    //!
    //! \param s The input string containing a number.
    //! \tparam Number The numeric type the string should be converted to.
    //! \returns A number of type Number.
    //! \exception std::invalid_argument if no conversion could be made or if there are extra characters
    //!         that cannot be converted to a number.
    template<typename Number> requires std::is_arithmetic_v<Number>
    Number to_number(const std::string& s)
    {
        const auto trimmed = trim_outer_whitespace(s);
        const auto string_end = trimmed.data() + trimmed.size();
        Number result;
        const auto [end, error] = std::from_chars(trimmed.data(), string_end, result);
        if(end == string_end && error == std::errc{})
        {
            return result;
        }
        else
        {
            throw std::invalid_argument("Non-numeric data in argument: " + s);
        }
    }

    //! \brief Convert a string to a type derived from std::chrono::duration.
    //!
    //! \param s The string to be converted.
    //! \tparam Duration The std::chrono::duration type.
    //! \returns A time duration of type Duration.
    //! \exception std::invalid_argument If no conversion could be made or if there are any
    //!         non-numeric characters in the input string.
    template<typename Duration>
    Duration to_duration(const std::string& s)
    {
        return Duration{to_number<typename Duration::rep>(s)};
    }

    //! \brief Create a text string of the given time point in the given format
    //!
    //! \param point_in_time The time point to convert.
    //! \param format The format of the date/time data (see docs for std::put_time).
    //! \tparam Precision A std::chrono::duration type that indicates how precise the time should be printed.
    //! \tparam Time_Point The std::chrono::time_point type.
    //! \returns A formatted text string of the date and/or time.
    template<typename Precision = std::chrono::seconds, typename Time_Point>
    std::string date_and_time_format(const Time_Point& point_in_time,
                                     const std::string& format) noexcept
    {
        const auto point_with_tz = std::chrono::zoned_time(std::chrono::current_zone(),
                                                           std::chrono::time_point_cast<Precision>(point_in_time));
        return std::vformat("{:" + format + "}", std::make_format_args(point_with_tz));
    }

    //! \brief Inserts extra text before the file name extension.
    //!
    //! \param original_file_name The file name to be editted.
    //! \param addition A string to insert just before the dot before the file name extension.
    //! \returns (original file name without extention) + (addition) + (extension)
    std::string add_to_file_name(const std::string& original_file_name,
                                 const std::string& addition) noexcept;

    //! \brief Returns a string with a number and a correctly pluralized noun.
    //!
    //! \param count The number of items.
    //! \param noun The noun to pluralize.
    //! \returns A string of the form "N nouns" or "1 noun"
    std::string pluralize(int count, const std::string& noun) noexcept;

    //! \brief Create a strings with added line breaks so no line is longer than a limit.
    //! 
    //! \param line_length The maximum length of a line in the wrapped text (included the indent).
    //! \param indent The number of spaces to indent each line of text.
    //! \param text The raw text.
    //! 
    //! All whitespace will be condensed to single spaces before wrapping. The character ~ will be
    //! converted to a non-breaking space.
    std::string word_wrap(size_t line_length, size_t indent, const std::string& text) noexcept;
}

#endif // STRING_H<|MERGE_RESOLUTION|>--- conflicted
+++ resolved
@@ -51,13 +51,6 @@
         return result;
     }
 
-<<<<<<< HEAD
-    //! \brief Join a sequence of strings in a container into a single string with joiner strings in between.
-    template<typename Container>
-    std::string join(const Container& container, const std::string& joiner) noexcept
-    {
-        return join(container.begin(), container.end(), joiner);
-=======
     //! \brief Join a sequece of strings into a single string with joiner strings in between.
     //!
     //! \tparam Container A container with ordered contents.
@@ -67,7 +60,6 @@
     std::string join(const Container& container, const std::string& joiner) noexcept
     {
         return join(std::begin(container), std::end(container), joiner);
->>>>>>> 327f2de2
     }
 
     //! \brief Determine whether a string exists inside another string.
