<?xml version="1.0" encoding="utf-8"?>
<Project DefaultTargets="Build" ToolsVersion="15.0" xmlns="http://schemas.microsoft.com/developer/msbuild/2003">
  <ItemGroup Label="ProjectConfigurations">
    <ProjectConfiguration Include="Debug|Win32">
      <Configuration>Debug</Configuration>
      <Platform>Win32</Platform>
    </ProjectConfiguration>
    <ProjectConfiguration Include="Profile|Win32">
      <Configuration>Profile</Configuration>
      <Platform>Win32</Platform>
    </ProjectConfiguration>
    <ProjectConfiguration Include="Profile|x64">
      <Configuration>Profile</Configuration>
      <Platform>x64</Platform>
    </ProjectConfiguration>
    <ProjectConfiguration Include="Release|Win32">
      <Configuration>Release</Configuration>
      <Platform>Win32</Platform>
    </ProjectConfiguration>
    <ProjectConfiguration Include="Debug|x64">
      <Configuration>Debug</Configuration>
      <Platform>x64</Platform>
    </ProjectConfiguration>
    <ProjectConfiguration Include="Release|x64">
      <Configuration>Release</Configuration>
      <Platform>x64</Platform>
    </ProjectConfiguration>
  </ItemGroup>
  <PropertyGroup Label="Globals">
    <VCProjectVersion>15.0</VCProjectVersion>
    <ProjectGuid>{24960376-DC2D-4D5D-A71A-15D3B9BF76B4}</ProjectGuid>
    <Keyword>Win32Proj</Keyword>
    <WindowsTargetPlatformVersion>10.0</WindowsTargetPlatformVersion>
  </PropertyGroup>
  <Import Project="$(VCTargetsPath)\Microsoft.Cpp.Default.props" />
  <PropertyGroup Condition="'$(Configuration)|$(Platform)'=='Debug|Win32'" Label="Configuration">
    <ConfigurationType>Application</ConfigurationType>
    <UseDebugLibraries>true</UseDebugLibraries>
    <PlatformToolset>v143</PlatformToolset>
  </PropertyGroup>
  <PropertyGroup Condition="'$(Configuration)|$(Platform)'=='Release|Win32'" Label="Configuration">
    <ConfigurationType>Application</ConfigurationType>
    <UseDebugLibraries>false</UseDebugLibraries>
    <PlatformToolset>v143</PlatformToolset>
  </PropertyGroup>
  <PropertyGroup Condition="'$(Configuration)|$(Platform)'=='Profile|Win32'" Label="Configuration">
    <ConfigurationType>Application</ConfigurationType>
    <UseDebugLibraries>false</UseDebugLibraries>
    <PlatformToolset>v143</PlatformToolset>
  </PropertyGroup>
  <PropertyGroup Condition="'$(Configuration)|$(Platform)'=='Debug|x64'" Label="Configuration">
    <ConfigurationType>Application</ConfigurationType>
    <UseDebugLibraries>true</UseDebugLibraries>
    <PlatformToolset>v143</PlatformToolset>
  </PropertyGroup>
  <PropertyGroup Condition="'$(Configuration)|$(Platform)'=='Release|x64'" Label="Configuration">
    <ConfigurationType>Application</ConfigurationType>
    <UseDebugLibraries>false</UseDebugLibraries>
    <PlatformToolset>v143</PlatformToolset>
  </PropertyGroup>
  <PropertyGroup Condition="'$(Configuration)|$(Platform)'=='Profile|x64'" Label="Configuration">
    <ConfigurationType>Application</ConfigurationType>
    <UseDebugLibraries>false</UseDebugLibraries>
    <PlatformToolset>v143</PlatformToolset>
  </PropertyGroup>
  <Import Project="$(VCTargetsPath)\Microsoft.Cpp.props" />
  <ImportGroup Label="ExtensionSettings">
  </ImportGroup>
  <ImportGroup Label="Shared">
  </ImportGroup>
  <ImportGroup Label="PropertySheets" Condition="'$(Configuration)|$(Platform)'=='Debug|Win32'">
    <Import Project="$(UserRootDir)\Microsoft.Cpp.$(Platform).user.props" Condition="exists('$(UserRootDir)\Microsoft.Cpp.$(Platform).user.props')" Label="LocalAppDataPlatform" />
  </ImportGroup>
  <ImportGroup Label="PropertySheets" Condition="'$(Configuration)|$(Platform)'=='Release|Win32'">
    <Import Project="$(UserRootDir)\Microsoft.Cpp.$(Platform).user.props" Condition="exists('$(UserRootDir)\Microsoft.Cpp.$(Platform).user.props')" Label="LocalAppDataPlatform" />
  </ImportGroup>
  <ImportGroup Condition="'$(Configuration)|$(Platform)'=='Profile|Win32'" Label="PropertySheets">
    <Import Project="$(UserRootDir)\Microsoft.Cpp.$(Platform).user.props" Condition="exists('$(UserRootDir)\Microsoft.Cpp.$(Platform).user.props')" Label="LocalAppDataPlatform" />
  </ImportGroup>
  <ImportGroup Label="PropertySheets" Condition="'$(Configuration)|$(Platform)'=='Debug|x64'">
    <Import Project="$(UserRootDir)\Microsoft.Cpp.$(Platform).user.props" Condition="exists('$(UserRootDir)\Microsoft.Cpp.$(Platform).user.props')" Label="LocalAppDataPlatform" />
  </ImportGroup>
  <ImportGroup Label="PropertySheets" Condition="'$(Configuration)|$(Platform)'=='Release|x64'">
    <Import Project="$(UserRootDir)\Microsoft.Cpp.$(Platform).user.props" Condition="exists('$(UserRootDir)\Microsoft.Cpp.$(Platform).user.props')" Label="LocalAppDataPlatform" />
  </ImportGroup>
  <ImportGroup Condition="'$(Configuration)|$(Platform)'=='Profile|x64'" Label="PropertySheets">
    <Import Project="$(UserRootDir)\Microsoft.Cpp.$(Platform).user.props" Condition="exists('$(UserRootDir)\Microsoft.Cpp.$(Platform).user.props')" Label="LocalAppDataPlatform" />
  </ImportGroup>
  <PropertyGroup Label="UserMacros" />
  <PropertyGroup Condition="'$(Configuration)|$(Platform)'=='Debug|Win32'">
    <OutDir>$(SolutionDir)$(Platform)\$(Configuration)\</OutDir>
    <IntDir>$(Platform)\$(Configuration)\</IntDir>
  </PropertyGroup>
  <PropertyGroup Condition="'$(Configuration)|$(Platform)'=='Release|Win32'">
    <OutDir>$(SolutionDir)$(Platform)\$(Configuration)\</OutDir>
    <IntDir>$(Platform)\$(Configuration)\</IntDir>
  </PropertyGroup>
  <PropertyGroup Condition="'$(Configuration)|$(Platform)'=='Profile|Win32'">
    <OutDir>$(SolutionDir)$(Platform)\$(Configuration)\</OutDir>
    <IntDir>$(Platform)\$(Configuration)\</IntDir>
  </PropertyGroup>
  <PropertyGroup Condition="'$(Configuration)|$(Platform)'=='Debug|x64'" />
  <PropertyGroup Condition="'$(Configuration)|$(Platform)'=='Release|x64'" />
  <ItemDefinitionGroup Condition="'$(Configuration)|$(Platform)'=='Debug|Win32'">
    <ClCompile>
      <PreprocessorDefinitions>WIN32;_DEBUG;_CONSOLE;%(PreprocessorDefinitions)</PreprocessorDefinitions>
      <AdditionalIncludeDirectories>src;%(AdditionalIncludeDirectories)</AdditionalIncludeDirectories>
      <RuntimeLibrary>MultiThreadedDebug</RuntimeLibrary>
      <WarningLevel>Level4</WarningLevel>
      <DebugInformationFormat>ProgramDatabase</DebugInformationFormat>
      <Optimization>Disabled</Optimization>
      <LanguageStandard>stdcpp20</LanguageStandard>
      <TreatWarningAsError>true</TreatWarningAsError>
      <MultiProcessorCompilation>true</MultiProcessorCompilation>
    </ClCompile>
    <Link>
      <TargetMachine>MachineX86</TargetMachine>
      <GenerateDebugInformation>true</GenerateDebugInformation>
      <SubSystem>Console</SubSystem>
    </Link>
  </ItemDefinitionGroup>
  <ItemDefinitionGroup Condition="'$(Configuration)|$(Platform)'=='Release|Win32'">
    <ClCompile>
      <PreprocessorDefinitions>WIN32;NDEBUG;_CONSOLE;%(PreprocessorDefinitions)</PreprocessorDefinitions>
      <AdditionalIncludeDirectories>src;%(AdditionalIncludeDirectories)</AdditionalIncludeDirectories>
      <RuntimeLibrary>MultiThreadedDLL</RuntimeLibrary>
      <WarningLevel>Level4</WarningLevel>
      <DebugInformationFormat>ProgramDatabase</DebugInformationFormat>
      <LanguageStandard>stdcpp20</LanguageStandard>
      <InlineFunctionExpansion>AnySuitable</InlineFunctionExpansion>
      <IntrinsicFunctions>true</IntrinsicFunctions>
      <FavorSizeOrSpeed>Speed</FavorSizeOrSpeed>
      <OmitFramePointers>true</OmitFramePointers>
      <WholeProgramOptimization>true</WholeProgramOptimization>
      <TreatWarningAsError>true</TreatWarningAsError>
      <MultiProcessorCompilation>true</MultiProcessorCompilation>
    </ClCompile>
    <Link>
      <TargetMachine>MachineX86</TargetMachine>
      <GenerateDebugInformation>true</GenerateDebugInformation>
      <SubSystem>Console</SubSystem>
      <EnableCOMDATFolding>true</EnableCOMDATFolding>
      <OptimizeReferences>true</OptimizeReferences>
      <LinkTimeCodeGeneration>UseLinkTimeCodeGeneration</LinkTimeCodeGeneration>
    </Link>
  </ItemDefinitionGroup>
  <ItemDefinitionGroup Condition="'$(Configuration)|$(Platform)'=='Profile|Win32'">
    <ClCompile>
      <PreprocessorDefinitions>WIN32;NDEBUG;_CONSOLE;%(PreprocessorDefinitions)</PreprocessorDefinitions>
      <AdditionalIncludeDirectories>src;%(AdditionalIncludeDirectories)</AdditionalIncludeDirectories>
      <RuntimeLibrary>MultiThreadedDLL</RuntimeLibrary>
      <WarningLevel>Level4</WarningLevel>
      <DebugInformationFormat>ProgramDatabase</DebugInformationFormat>
      <LanguageStandard>stdcpp20</LanguageStandard>
      <InlineFunctionExpansion>AnySuitable</InlineFunctionExpansion>
      <IntrinsicFunctions>true</IntrinsicFunctions>
      <FavorSizeOrSpeed>Speed</FavorSizeOrSpeed>
      <OmitFramePointers>true</OmitFramePointers>
      <WholeProgramOptimization>true</WholeProgramOptimization>
      <TreatWarningAsError>true</TreatWarningAsError>
      <MultiProcessorCompilation>true</MultiProcessorCompilation>
    </ClCompile>
    <Link>
      <TargetMachine>MachineX86</TargetMachine>
      <GenerateDebugInformation>true</GenerateDebugInformation>
      <SubSystem>Console</SubSystem>
      <EnableCOMDATFolding>true</EnableCOMDATFolding>
      <OptimizeReferences>true</OptimizeReferences>
      <Profile>true</Profile>
      <LinkTimeCodeGeneration>UseLinkTimeCodeGeneration</LinkTimeCodeGeneration>
    </Link>
  </ItemDefinitionGroup>
  <ItemDefinitionGroup Condition="'$(Configuration)|$(Platform)'=='Debug|x64'">
    <ClCompile>
      <AdditionalIncludeDirectories>src;%(AdditionalIncludeDirectories)</AdditionalIncludeDirectories>
    </ClCompile>
  </ItemDefinitionGroup>
  <ItemDefinitionGroup Condition="'$(Configuration)|$(Platform)'=='Debug|x64'">
    <ClCompile>
      <WarningLevel>Level4</WarningLevel>
    </ClCompile>
  </ItemDefinitionGroup>
  <ItemDefinitionGroup Condition="'$(Configuration)|$(Platform)'=='Debug|x64'">
    <ClCompile>
      <PreprocessorDefinitions>WIN32;_DEBUG;_CONSOLE;%(PreprocessorDefinitions)</PreprocessorDefinitions>
      <DebugInformationFormat>ProgramDatabase</DebugInformationFormat>
      <OmitFramePointers>false</OmitFramePointers>
      <RuntimeLibrary>MultiThreadedDebug</RuntimeLibrary>
      <LanguageStandard>stdcpp20</LanguageStandard>
      <Optimization>Disabled</Optimization>
      <TreatWarningAsError>true</TreatWarningAsError>
      <MultiProcessorCompilation>true</MultiProcessorCompilation>
    </ClCompile>
    <Link>
      <SubSystem>Console</SubSystem>
    </Link>
  </ItemDefinitionGroup>
  <ItemDefinitionGroup Condition="'$(Configuration)|$(Platform)'=='Release|x64'">
    <ClCompile>
      <AdditionalIncludeDirectories>src;%(AdditionalIncludeDirectories)</AdditionalIncludeDirectories>
      <OmitFramePointers>true</OmitFramePointers>
      <PreprocessorDefinitions>WIN32;NDEBUG;_CONSOLE;%(PreprocessorDefinitions)</PreprocessorDefinitions>
      <RuntimeLibrary>MultiThreadedDLL</RuntimeLibrary>
      <WarningLevel>Level4</WarningLevel>
      <LanguageStandard>stdcpp20</LanguageStandard>
      <InlineFunctionExpansion>AnySuitable</InlineFunctionExpansion>
      <IntrinsicFunctions>true</IntrinsicFunctions>
      <FavorSizeOrSpeed>Speed</FavorSizeOrSpeed>
      <WholeProgramOptimization>true</WholeProgramOptimization>
      <TreatWarningAsError>true</TreatWarningAsError>
      <RuntimeTypeInfo>false</RuntimeTypeInfo>
      <MultiProcessorCompilation>true</MultiProcessorCompilation>
    </ClCompile>
    <Link>
      <SubSystem>Console</SubSystem>
      <LinkTimeCodeGeneration>UseLinkTimeCodeGeneration</LinkTimeCodeGeneration>
    </Link>
  </ItemDefinitionGroup>
  <ItemDefinitionGroup Condition="'$(Configuration)|$(Platform)'=='Profile|x64'">
    <ClCompile>
      <AdditionalIncludeDirectories>src;%(AdditionalIncludeDirectories)</AdditionalIncludeDirectories>
      <OmitFramePointers>true</OmitFramePointers>
      <PreprocessorDefinitions>WIN32;NDEBUG;_CONSOLE;%(PreprocessorDefinitions)</PreprocessorDefinitions>
      <RuntimeLibrary>MultiThreadedDLL</RuntimeLibrary>
      <WarningLevel>Level4</WarningLevel>
      <LanguageStandard>stdcpp20</LanguageStandard>
      <InlineFunctionExpansion>AnySuitable</InlineFunctionExpansion>
      <IntrinsicFunctions>true</IntrinsicFunctions>
      <FavorSizeOrSpeed>Speed</FavorSizeOrSpeed>
      <WholeProgramOptimization>true</WholeProgramOptimization>
      <TreatWarningAsError>true</TreatWarningAsError>
      <MultiProcessorCompilation>true</MultiProcessorCompilation>
    </ClCompile>
    <Link>
      <SubSystem>Console</SubSystem>
      <Profile>true</Profile>
      <LinkTimeCodeGeneration>UseLinkTimeCodeGeneration</LinkTimeCodeGeneration>
    </Link>
  </ItemDefinitionGroup>
  <ItemGroup>
    <ClCompile Include="src\game\Board.cpp" />
    <ClCompile Include="src\game\Clock.cpp" />
    <ClCompile Include="src\game\Color.cpp" />
    <ClCompile Include="src\game\Game.cpp" />
    <ClCompile Include="src\game\Game_Result.cpp" />
    <ClCompile Include="src\Game\Move.cpp" />
    <ClCompile Include="src\Game\PGN.cpp" />
    <ClCompile Include="src\Game\Piece.cpp" />
    <ClCompile Include="src\game\Square.cpp" />
    <ClCompile Include="src\genes\Castling_Possible_Gene.cpp" />
    <ClCompile Include="src\Genes\Checkmate_Material_Gene.cpp" />
    <ClCompile Include="src\genes\Freedom_To_Move_Gene.cpp" />
    <ClCompile Include="src\genes\Gene.cpp" />
    <ClCompile Include="src\Genes\Gene_Pool.cpp" />
    <ClCompile Include="src\Genes\Gene_Value.cpp" />
    <ClCompile Include="src\genes\Genome.cpp" />
    <ClCompile Include="src\Genes\Interpolated_Gene_Value.cpp" />
    <ClCompile Include="src\Genes\King_Confinement_Gene.cpp" />
    <ClCompile Include="src\genes\King_Protection_Gene.cpp" />
    <ClCompile Include="src\genes\Look_Ahead_Gene.cpp" />
    <ClCompile Include="src\Genes\Move_Sorting_Gene.cpp" />
    <ClCompile Include="src\genes\Opponent_Pieces_Targeted_Gene.cpp" />
    <ClCompile Include="src\Genes\Passed_Pawn_Gene.cpp" />
    <ClCompile Include="src\genes\Pawn_Advancement_Gene.cpp" />
    <ClCompile Include="src\Genes\Pawn_Structure_Gene.cpp" />
    <ClCompile Include="src\genes\Piece_Strength_Gene.cpp" />
    <ClCompile Include="src\genes\Sphere_of_Influence_Gene.cpp" />
    <ClCompile Include="src\genes\Total_Force_Gene.cpp" />
    <ClCompile Include="src\main.cpp" />
    <ClCompile Include="src\Players\Alpha_Beta_Value.cpp" />
    <ClCompile Include="src\players\Xboard_Mediator.cpp" />
    <ClCompile Include="src\players\Game_Tree_Node_Result.cpp" />
    <ClCompile Include="src\Players\Genetic_AI.cpp" />
    <ClCompile Include="src\players\Outside_Communicator.cpp" />
    <ClCompile Include="src\players\Player.cpp" />
    <ClCompile Include="src\Players\Proxy_Player.cpp" />
    <ClCompile Include="src\players\Random_AI.cpp" />
    <ClCompile Include="src\Players\UCI_Mediator.cpp" />
    <ClCompile Include="src\Testing.cpp" />
    <ClCompile Include="src\Utility\Configuration.cpp" />
    <ClCompile Include="src\Utility\Help_Writer.cpp" />
    <ClCompile Include="src\Utility\Math.cpp" />
    <ClCompile Include="src\Utility\Random.cpp" />
    <ClCompile Include="src\Utility\String.cpp" />
    <ClCompile Include="src\Utility\Main_Tools.cpp" />
  </ItemGroup>
  <ItemGroup>
<<<<<<< HEAD
    <ClInclude Include="include\game\Board.h" />
    <ClInclude Include="include\game\Clock.h" />
    <ClInclude Include="include\game\Color.h" />
    <ClInclude Include="include\game\Game.h" />
    <ClInclude Include="include\game\Game_Result.h" />
    <ClInclude Include="include\Game\Move.h" />
    <ClInclude Include="include\Game\PGN.h" />
    <ClInclude Include="include\Game\Piece.h" />
    <ClInclude Include="include\game\Square.h" />
    <ClInclude Include="include\genes\Castling_Possible_Gene.h" />
    <ClInclude Include="include\Genes\Checkmate_Material_Gene.h" />
    <ClInclude Include="include\genes\Freedom_To_Move_Gene.h" />
    <ClInclude Include="include\genes\Gene.h" />
    <ClInclude Include="include\Genes\Gene_Pool.h" />
    <ClInclude Include="include\Genes\Gene_Value.h" />
    <ClInclude Include="include\genes\Genome.h" />
    <ClInclude Include="include\Genes\Interpolated_Gene_Value.h" />
    <ClInclude Include="include\Genes\King_Confinement_Gene.h" />
    <ClInclude Include="include\genes\King_Protection_Gene.h" />
    <ClInclude Include="include\genes\Look_Ahead_Gene.h" />
    <ClInclude Include="include\Genes\Move_Sorting_Gene.h" />
    <ClInclude Include="include\genes\Opponent_Pieces_Targeted_Gene.h" />
    <ClInclude Include="include\Genes\Passed_Pawn_Gene.h" />
    <ClInclude Include="include\genes\Pawn_Advancement_Gene.h" />
    <ClInclude Include="include\Genes\Pawn_Structure_Gene.h" />
    <ClInclude Include="include\genes\Piece_Strength_Gene.h" />
    <ClInclude Include="include\genes\Sphere_of_Influence_Gene.h" />
    <ClInclude Include="include\genes\Total_Force_Gene.h" />
    <ClInclude Include="include\Players\Alpha_Beta_Value.h" />
    <ClInclude Include="include\players\Xboard_Mediator.h" />
    <ClInclude Include="include\players\Game_Tree_Node_Result.h" />
    <ClInclude Include="include\Players\Genetic_AI.h" />
    <ClInclude Include="include\players\Outside_Communicator.h" />
    <ClInclude Include="include\players\Player.h" />
    <ClInclude Include="include\Players\Proxy_Player.h" />
    <ClInclude Include="include\players\Random_AI.h" />
    <ClInclude Include="include\players\Thinking.h" />
    <ClInclude Include="include\Players\UCI_Mediator.h" />
    <ClInclude Include="include\Testing.h" />
    <ClInclude Include="include\Utility\Algorithm.h" />
    <ClInclude Include="include\Utility\Configuration.h" />
    <ClInclude Include="include\Utility\Exceptions.h" />
    <ClInclude Include="include\Utility\Fixed_Capacity_Vector.h" />
    <ClInclude Include="include\Utility\Help_Writer.h" />
    <ClInclude Include="include\Utility\Math.h" />
    <ClInclude Include="include\Utility\Random.h" />
    <ClInclude Include="include\Utility\String.h" />
    <ClInclude Include="include\Utility\Main_Tools.h" />
=======
    <ClInclude Include="src\Game\Board.h" />
    <ClInclude Include="src\Game\Clock.h" />
    <ClInclude Include="src\Game\Color.h" />
    <ClInclude Include="src\Game\Game.h" />
    <ClInclude Include="src\Game\Game_Result.h" />
    <ClInclude Include="src\Game\Move.h" />
    <ClInclude Include="src\Game\PGN.h" />
    <ClInclude Include="src\Game\Piece.h" />
    <ClInclude Include="src\Game\Square.h" />
    <ClInclude Include="src\Genes\Castling_Possible_Gene.h" />
    <ClInclude Include="src\Genes\Checkmate_Material_Gene.h" />
    <ClInclude Include="src\Genes\Freedom_To_Move_Gene.h" />
    <ClInclude Include="src\Genes\Gene.h" />
    <ClInclude Include="src\Genes\Gene_Pool.h" />
    <ClInclude Include="src\Genes\Gene_Value.h" />
    <ClInclude Include="src\Genes\Genome.h" />
    <ClInclude Include="src\Genes\Interpolated_Gene_Value.h" />
    <ClInclude Include="src\Genes\King_Confinement_Gene.h" />
    <ClInclude Include="src\Genes\King_Protection_Gene.h" />
    <ClInclude Include="src\Genes\Look_Ahead_Gene.h" />
    <ClInclude Include="src\Genes\Move_Sorting_Gene.h" />
    <ClInclude Include="src\Genes\Opponent_Pieces_Targeted_Gene.h" />
    <ClInclude Include="src\Genes\Passed_Pawn_Gene.h" />
    <ClInclude Include="src\Genes\Pawn_Advancement_Gene.h" />
    <ClInclude Include="src\Genes\Pawn_Structure_Gene.h" />
    <ClInclude Include="src\Genes\Piece_Strength_Gene.h" />
    <ClInclude Include="src\Genes\Sphere_of_Influence_Gene.h" />
    <ClInclude Include="src\Genes\Total_Force_Gene.h" />
    <ClInclude Include="src\Players\Alpha_Beta_Value.h" />
    <ClInclude Include="src\Players\Game_Tree_Node_Result.h" />
    <ClInclude Include="src\Players\Genetic_AI.h" />
    <ClInclude Include="src\Players\Outside_Communicator.h" />
    <ClInclude Include="src\Players\Player.h" />
    <ClInclude Include="src\Players\Proxy_Player.h" />
    <ClInclude Include="src\Players\Random_AI.h" />
    <ClInclude Include="src\Players\Thinking.h" />
    <ClInclude Include="src\Players\UCI_Mediator.h" />
    <ClInclude Include="src\Players\Xboard_Mediator.h" />
    <ClInclude Include="src\Testing.h" />
    <ClInclude Include="src\Utility\Algorithm.h" />
    <ClInclude Include="src\Utility\Configuration.h" />
    <ClInclude Include="src\Utility\Exceptions.h" />
    <ClInclude Include="src\Utility\Fixed_Capacity_Vector.h" />
    <ClInclude Include="src\Utility\Help_Writer.h" />
    <ClInclude Include="src\Utility\Main_Tools.h" />
    <ClInclude Include="src\Utility\Math.h" />
    <ClInclude Include="src\Utility\Random.h" />
    <ClInclude Include="src\Utility\String.h" />
    <ClInclude Include="src\Utility\Thread_Limiter.h" />
>>>>>>> 33a024dd
  </ItemGroup>
  <Import Project="$(VCTargetsPath)\Microsoft.Cpp.targets" />
  <ImportGroup Label="ExtensionTargets">
  </ImportGroup>
</Project><|MERGE_RESOLUTION|>--- conflicted
+++ resolved
@@ -285,56 +285,6 @@
     <ClCompile Include="src\Utility\Main_Tools.cpp" />
   </ItemGroup>
   <ItemGroup>
-<<<<<<< HEAD
-    <ClInclude Include="include\game\Board.h" />
-    <ClInclude Include="include\game\Clock.h" />
-    <ClInclude Include="include\game\Color.h" />
-    <ClInclude Include="include\game\Game.h" />
-    <ClInclude Include="include\game\Game_Result.h" />
-    <ClInclude Include="include\Game\Move.h" />
-    <ClInclude Include="include\Game\PGN.h" />
-    <ClInclude Include="include\Game\Piece.h" />
-    <ClInclude Include="include\game\Square.h" />
-    <ClInclude Include="include\genes\Castling_Possible_Gene.h" />
-    <ClInclude Include="include\Genes\Checkmate_Material_Gene.h" />
-    <ClInclude Include="include\genes\Freedom_To_Move_Gene.h" />
-    <ClInclude Include="include\genes\Gene.h" />
-    <ClInclude Include="include\Genes\Gene_Pool.h" />
-    <ClInclude Include="include\Genes\Gene_Value.h" />
-    <ClInclude Include="include\genes\Genome.h" />
-    <ClInclude Include="include\Genes\Interpolated_Gene_Value.h" />
-    <ClInclude Include="include\Genes\King_Confinement_Gene.h" />
-    <ClInclude Include="include\genes\King_Protection_Gene.h" />
-    <ClInclude Include="include\genes\Look_Ahead_Gene.h" />
-    <ClInclude Include="include\Genes\Move_Sorting_Gene.h" />
-    <ClInclude Include="include\genes\Opponent_Pieces_Targeted_Gene.h" />
-    <ClInclude Include="include\Genes\Passed_Pawn_Gene.h" />
-    <ClInclude Include="include\genes\Pawn_Advancement_Gene.h" />
-    <ClInclude Include="include\Genes\Pawn_Structure_Gene.h" />
-    <ClInclude Include="include\genes\Piece_Strength_Gene.h" />
-    <ClInclude Include="include\genes\Sphere_of_Influence_Gene.h" />
-    <ClInclude Include="include\genes\Total_Force_Gene.h" />
-    <ClInclude Include="include\Players\Alpha_Beta_Value.h" />
-    <ClInclude Include="include\players\Xboard_Mediator.h" />
-    <ClInclude Include="include\players\Game_Tree_Node_Result.h" />
-    <ClInclude Include="include\Players\Genetic_AI.h" />
-    <ClInclude Include="include\players\Outside_Communicator.h" />
-    <ClInclude Include="include\players\Player.h" />
-    <ClInclude Include="include\Players\Proxy_Player.h" />
-    <ClInclude Include="include\players\Random_AI.h" />
-    <ClInclude Include="include\players\Thinking.h" />
-    <ClInclude Include="include\Players\UCI_Mediator.h" />
-    <ClInclude Include="include\Testing.h" />
-    <ClInclude Include="include\Utility\Algorithm.h" />
-    <ClInclude Include="include\Utility\Configuration.h" />
-    <ClInclude Include="include\Utility\Exceptions.h" />
-    <ClInclude Include="include\Utility\Fixed_Capacity_Vector.h" />
-    <ClInclude Include="include\Utility\Help_Writer.h" />
-    <ClInclude Include="include\Utility\Math.h" />
-    <ClInclude Include="include\Utility\Random.h" />
-    <ClInclude Include="include\Utility\String.h" />
-    <ClInclude Include="include\Utility\Main_Tools.h" />
-=======
     <ClInclude Include="src\Game\Board.h" />
     <ClInclude Include="src\Game\Clock.h" />
     <ClInclude Include="src\Game\Color.h" />
@@ -383,8 +333,6 @@
     <ClInclude Include="src\Utility\Math.h" />
     <ClInclude Include="src\Utility\Random.h" />
     <ClInclude Include="src\Utility\String.h" />
-    <ClInclude Include="src\Utility\Thread_Limiter.h" />
->>>>>>> 33a024dd
   </ItemGroup>
   <Import Project="$(VCTargetsPath)\Microsoft.Cpp.targets" />
   <ImportGroup Label="ExtensionTargets">
