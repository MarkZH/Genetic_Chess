#include <iostream>
#include <memory>
#include <fstream>
#include <cctype>

#include "Game/Game.h"
#include "Game/Board.h"
#include "Game/Game_Result.h"
#include "Moves/Move.h"

#include "Players/Genetic_AI.h"
#include "Players/Human_Player.h"
#include "Players/Random_AI.h"
#include "Players/Monte_Carlo_AI.h"
#include "Players/Outside_Player.h"
#include "Players/Alan_Turing_AI.h"

#include "Breeding/Gene_Pool.h"

#include "Exceptions/Illegal_Move.h"

#include "Utility.h"
#include "Testing.h"

void print_help();
void replay_game(const std::string& file_name, int game_number);
bool confirm_game_record(const std::string& file_name);
void game_progress_move_count(const std::string& game_record_file_name, const std::string& results_file_name);
int find_last_id(const std::string& filename);

int main(int argc, char *argv[])
{
    std::ios_base::sync_with_stdio(false);

    try
    {
        if(argc > 1)
        {
            if(std::string(argv[1]) == "-genepool")
            {
                std::string gene_pool_config_file_name;
                if(argc > 2)
                {
                    gene_pool_config_file_name = argv[2];
                }

                gene_pool(gene_pool_config_file_name);
            }
            else if(std::string(argv[1]) == "-replay")
            {
                if(argc > 2)
                {
                    std::string file_name = argv[2];
                    int game_number = -1;
                    if(argc > 3)
                    {
                        game_number = std::stoi(argv[3]);
                    }
                    replay_game(file_name, game_number);
                }
                else
                {
                    std::cout << "Provide a file containing a game to replay." << std::endl;
                    return 1;
                }
            }
            else if(std::string(argv[1]) == "-confirm")
            {
                if(argc >= 3)
                {
                    if( ! confirm_game_record(argv[2]))
                    {
                        std::cerr << "Game contains illegal or mismarked moves." << std::endl;
                        return 2;
                    }
                }
                else
                {
                    std::cerr << "Provide a file containing a game to confirm has all legal moves." << std::endl;
                    return 1;
                }
            }
            else if(std::string(argv[1]) == "-test")
            {
                return run_tests() ? 0 : 1;
            }
            else if(std::string(argv[1]) == "-progress")
            {
                if(argc < 3)
                {
                    throw std::runtime_error("Specify a file name for input.");
                }

                auto input_file_name = std::string(argv[2]);

                std::string output_file_name;
                if(argc >= 4)
                {
                    output_file_name = argv[3];
                }

                game_progress_move_count(input_file_name, output_file_name);
            }
            else
            {
                // Use pointers since each player could be Human, Genetic, Random, etc.
                std::unique_ptr<Player> white;
                std::unique_ptr<Player> black;
                std::unique_ptr<Player> latest;

                double game_time = 0;
                size_t moves_per_reset = 0;
                double increment_time = 0;

                for(int i = 1; i < argc; ++i)
                {
                    std::string opt = argv[i];
                    if(opt == "-human")
                    {
                        latest = std::make_unique<Human_Player>();
                    }
                    else if(opt == "-random")
                    {
                        latest = std::make_unique<Random_AI>();
                    }
                    else if(opt == "-montecarlo")
                    {
                        latest = std::make_unique<Monte_Carlo_AI>();
                    }
                    else if(opt == "-genetic")
                    {
                        std::string filename;
                        int id = -1;
                        if(i + 1 < argc)
                        {
                            filename = argv[i+1];
                            if(filename.front() == '-')
                            {
                                filename.clear();
                            }
                        }

                        if(i + 2 < argc)
                        {
                            try
                            {
                                id = std::stoi(argv[i+2]);
                            }
                            catch(const std::exception&)
                            {
                            }
                        }

                        if(filename.empty())
                        {
                            latest = std::make_unique<Genetic_AI>();
                            static_cast<Genetic_AI*>(latest.get())->mutate(10000);
                            static_cast<const Genetic_AI*>(latest.get())->print("single_game_player.txt");
                        }
                        else
                        {
                            if(id < 0)
                            {
                                latest = std::make_unique<Genetic_AI>(filename, find_last_id(filename));
                                i += 1;
                            }
                            else
                            {
                                latest = std::make_unique<Genetic_AI>(filename, id);
                                i += 2;
                            }
                        }
                    }
                    else if(opt == "-turing")
                    {
                        latest = std::make_unique<Alan_Turing_AI>();
                    }
                    else if(opt == "-time")
                    {
                        game_time = std::stod(argv[++i]);
                    }
                    else if(opt == "-reset_moves")
                    {
                        moves_per_reset = std::stoul(argv[++i]);
                    }
                    else if(opt == "-increment_time")
                    {
                        increment_time = std::stod(argv[++i]);
                    }
                    else
                    {
                        throw std::runtime_error("Invalid option: " + opt);
                    }

                    if(latest)
                    {
                        if( ! white)
                        {
                            white = std::move(latest);
                        }
                        else if( ! black)
                        {
                            black = std::move(latest);
                        }
                        else
                        {
                            throw std::runtime_error("More than two players specified.");
                        }
                    }
                }

                std::string game_file_name = "game.pgn";

                if( ! black)
                {
                    auto outside = connect_to_outside(*white);
                    game_time = outside->game_time();
                    moves_per_reset = outside->reset_moves();
                    increment_time = outside->increment();
                    if(outside->ai_color() == WHITE)
                    {
                        black = std::move(outside);
                    }
                    else
                    {
                        black = std::move(white);
                        white = std::move(outside);
                    }
                }

                play_game(*white, *black, game_time, moves_per_reset, increment_time, game_file_name);
            }
        }
        else
        {
            print_help();
        }
    }
    catch(const std::exception& e)
    {
        std::cerr << "\n\nERROR: " << e.what() << std::endl;
        return 1;
    }

    return 0;
}

void print_help()
{
    std::cout << "\n\nGenetic Chess" << std::endl
              << "=============" << std::endl << std::endl
              << "Standalone functions (only first is run if multiple are specified):" << std::endl
              << "\t-genepool [file name]" << std::endl
              << "\t\tStart a run of a gene pool with parameters set in the given\n\t\tfile name." << std::endl << std::endl
              << "\t-replay [filename] [game number]" << std::endl
              << "\t\tStep through a game in a PGN game file, drawing the board after\n\t\teach move with an option to begin playing at any time." << std::endl << std::endl
              << "\t-confirm [filename]" << std::endl
              << "\t\tCheck a file containing PGN game records for any illegal moves\n\t\tor mismarked checks or checkmates." << std::endl << std::endl
              << "\t-progress" << std::endl
              << "\t\tParse a file with PGN-style game records and record the number\n\t\tof legal moves as the game progresses." << std::endl << std::endl
              << "\t-test" << std::endl
              << "\t\tRun tests to ensure various parts of the program function\n\t\tcorrectly." << std::endl << std::endl
              << "The following options start a game with various players. If two players are\nspecified, the first plays white and the second black. If only one player is\nspecified, the program will wait for a CECP command from outside to start\nplaying." << std::endl << std::endl
              << "\t-human" << std::endl
              << "\t\tSpecify a human player for a game." << std::endl << std::endl
              << "\t-genetic [filename [number]]" << std::endl
              << "\t\tSelect a genetic AI player for a game. Optional file name and\n\t\tID number to load an AI from a file." << std::endl << std::endl
              << "\t-random" << std::endl
<<<<<<< HEAD
              << "\t\tSpecify a player that makes random moves for a game." << std::endl << std::endl
              << "\t-montecarlo" << std::endl
              << "\t\tSpecify a player that evaluates moves by playing random\n\t\tcomplete games." << std::endl << std::endl
=======
              << "\t\tSelect a player that makes random moves for a game." << std::endl << std::endl
              << "\t-turing" << std::endl
              << "\t\tSelect a player based on Alan Turing's Turbocomp chess AI." << std::endl << std::endl
>>>>>>> 7a27ae55
              << "Other game options:" << std::endl << std::endl
              << "\t-time [number]" << std::endl
              << "\t\tSpecify the time (in seconds) each player has to play the game\n\t\tor to make a set number of moves (see -reset_moves option)." << std::endl << std::endl
              << "\t-reset_moves [number]" << std::endl
              << "\t\tSpecify the number of moves a player must make within the time\n\t\tlimit. The clock adds the initial time every time this\n\t\tnumber of moves is made." << std::endl << std::endl
              << "\t-increment_time [number]" << std::endl
              << "\t\tSpecify seconds to add to time after each move." << std::endl << std::endl;
}

int find_last_id(const std::string& players_file_name)
{
    auto pools = load_gene_pool_file(players_file_name);
    int smallest_id = -1;
    if( ! pools.empty())
    {
        smallest_id = pools.front().front().id();
        for(const auto& pool : pools)
        {
            for(const auto& player : pool)
            {
                if(player.id() < smallest_id)
                {
                    smallest_id = player.id();
                }
            }
        }
    }

    if(smallest_id != -1)
    {
        return smallest_id;
    }

    std::ifstream player_input(players_file_name);
    std::string line;
    int last_player = -1;
    while(std::getline(player_input, line))
    {
        if(String::starts_with(line, "ID:"))
        {
            last_player = std::stoi(String::split(line).back());
        }
    }

    // Filter out players with zero wins
    auto games_file = players_file_name + "_games.txt";
    std::ifstream games_input(games_file);
    std::map<int, int> win_count;
    int best_id = -1;
    while(std::getline(games_input, line))
    {
        int white_id = -1;
        int black_id = -1;
        if(String::starts_with(line, "[White"))
        {
            white_id = std::stoi(String::split(String::split(line, "\"")[1])[2]);
        }
        else if(String::starts_with(line, "[Black"))
        {
            black_id = std::stoi(String::split(String::split(line, "\"")[1])[2]);
        }
        else if(String::starts_with(line, "[Result"))
        {
            auto result_string = String::split(line, "\"")[1];
            auto winning_id = -1;
            if(result_string == "1-0")
            {
                winning_id = white_id;
            }
            else if(result_string == "0-1")
            {
                winning_id = black_id;
            }

            int wins_so_far = ++win_count[winning_id];
            if(wins_so_far >= 3 && winning_id > best_id)
            {
                best_id = winning_id;
            }
        }
    }

    if(best_id == -1)
    {
        return last_player;
    }
    else
    {
        return best_id;
    }
}

void replay_game(const std::string& file_name, int game_number)
{
    std::ifstream ifs(file_name);
    std::vector<std::string> game_headers;
    std::string line;
    if(game_number >= 0)
    {
        // fast forward to indicated game
        while(std::getline(ifs, line))
        {
            line = String::trim_outer_whitespace(line);
            if(String::starts_with(line, '['))
            {
                game_headers.push_back(line);
            }
            else
            {
                game_headers.clear();
            }

            if(String::starts_with(line, "[Round"))
            {
                auto number = std::stoi(String::split(line, "\"")[1]);
                if(number == game_number)
                {
                    break;
                }
            }
        }

        if( ! ifs)
        {
            std::cout << "No game with ID number " << game_number << " found." << std::endl;
        }

        for(const auto& header : game_headers)
        {
            std::cout << header << std::endl;
        }
    }

    Board board;
    Game_Result result;
    bool game_started = false;
    while( ! result.game_has_ended() && std::getline(ifs, line))
    {
        line = String::strip_block_comment(line, '{', '}');
        line = String::strip_comments(line, ';');
        if(line.empty())
        {
            if(game_started)
            {
                break;
            }
            else
            {
                continue;
            }
        }
        if(line[0] == '[') // header lines
        {
            std::cout << line << std::endl;
            continue;
        }

        for(const auto& s : String::split(line))
        {
            try
            {
                result = board.submit_move(board.create_move(s));

                board.ascii_draw(WHITE);
                game_started = true;
                std::cout << "Last move: ";
                std::cout << (board.game_record().size() + 1)/2 << ". ";
                std::cout << (board.whose_turn() == WHITE ? "... " : "");
                std::cout << board.game_record().back()->coordinate_move() << std::endl;
                if(result.game_has_ended())
                {
                    std::cout << result.ending_reason() << std::endl;
                    break;
                }

                std::cout << "Enter \"y\" to play game from here: " << std::endl;
                char response = std::cin.get();
                if(std::tolower(response) == 'y')
                {
                    play_game_with_board(Human_Player(),
                                         Human_Player(),
                                         0,
                                         0,
                                         0,
                                         file_name + "_continued.pgn",
                                         board);
                     break;
                }
            }
            catch(const Illegal_Move&)
            {
                std::cout << "Ignoring: " << s << std::endl;
                continue;
            }
        }
    }
}

bool confirm_game_record(const std::string& file_name)
{
    auto input = std::ifstream(file_name);
    std::string line;
    auto line_number = 0;
    auto last_move_line_number = 0;

    auto expected_winner = NONE;
    auto expect_checkmate = true;
    auto expect_fifty_move_draw = false;
    auto expect_threefold_draw = false;
    auto in_game = false;
    Board board;
    Game_Result result;

    while(std::getline(input, line))
    {
        ++line_number;
        line = String::strip_block_comment(line, '{', '}');
        line = String::strip_comments(line, ';');
        line = String::remove_extra_whitespace(line);
        if(line.empty())
        {
            continue;
        }

        // Start header of new game
        if(in_game && String::starts_with(line, '['))
        {
            if(expect_fifty_move_draw != String::contains(result.ending_reason(), "50"))
            {
                std::cerr << "Header indicates 50-move draw, but last move did not trigger rule (line: " << last_move_line_number << ")." << std::endl;
                return false;
            }
            if(expect_threefold_draw != String::contains(result.ending_reason(), "fold"))
            {
                std::cerr << "Header indicates threefold draw, but last move did not trigger rule (line: " << last_move_line_number << ")." << std::endl;
                return false;
            }

            expected_winner = NONE;
            expect_checkmate = true;
            expect_fifty_move_draw = false;
            expect_threefold_draw = false;
            in_game = false;
            board = Board();
            result = {};
        }

        if(String::starts_with(line, "[Result"))
        {
            if(String::contains(line, "1-0"))
            {
                expected_winner = WHITE;
            }
            else if(String::contains(line, "0-1"))
            {
                expected_winner = BLACK;
            }
            else if(String::contains(line, "1/2-1/2"))
            {
                expected_winner = NONE;
                expect_checkmate = false;
            }
            else
            {
                std::cerr << "Malformed Result: " << line << " (line: " << line_number << ")" << std::endl;
                return false;
            }
        }
        else if(String::starts_with(line, "[Termination"))
        {
            expect_checkmate = false;
            if(String::contains(line, "fold"))
            {
                expect_threefold_draw = true;
            }
            else if(String::contains(line, "50"))
            {
                expect_fifty_move_draw = true;
            }
        }
        else if(String::starts_with(line, "[FEN"))
        {
            board = Board(String::split(line, "\"").at(1));
        }
        else if(String::starts_with(line, '['))
        {
            continue;
        }
        else
        {
            // In game
            in_game = true;
            std::string move_number;
            for(const auto& move : String::split(line))
            {
                if(move.back() == '.')
                {
                    move_number = move + ' ';
                    continue;
                }

                if(board.whose_turn() == BLACK)
                {
                    move_number += "... ";
                }

                if((move == "1/2-1/2" && expected_winner != NONE) ||
                   (move == "1-0" && expected_winner != WHITE) ||
                   (move == "0-1" && expected_winner != BLACK))
                {
                    std::cerr << "Final result mark (" << move << ") does not match game result. (line: " << line_number << ")" << std::endl;
                    return false;
                }

                if(move == "1/2-1/2" || move == "1-0" || move == "0-1")
                {
                    continue;
                }

                try
                {
                    auto move_checkmates = move.back() == '#';
                    auto move_checks = move_checkmates || move.back() == '+';
                    auto& move_to_submit = board.create_move(move);
                    last_move_line_number = line_number;
                    if(String::contains(move, 'x')) // check that move captures
                    {
                        const Board& temp = board; // to prevent use of non-const private overload
                        if( ! temp.piece_on_square(move_to_submit.end_file(), move_to_submit.end_rank()) && ! move_to_submit.is_en_passant())
                        {
                            std::cerr << "Move: " << move_number << move << " indicates capture but does not capture. (line: " << line_number << ")" << std::endl;
                            return false;
                        }
                    }

                    result = board.submit_move(move_to_submit);
                    if(move_checks)
                    {
                        if( ! board.king_is_in_check())
                        {
                            std::cerr << "Move (" << move_number << move << ") indicates check but does not check. (line: " << line_number << ")" << std::endl;
                            return false;
                        }
                    }
                    else
                    {
                        if(board.king_is_in_check())
                        {
                            std::cerr << "Move (" << move_number << move << ") indicates no check but does check. (line: " << line_number << ")" << std::endl;
                            return false;
                        }
                    }

                    if(move_checkmates)
                    {
                        if(result.winner() != opposite(board.whose_turn()))
                        {
                            std::cerr << "Move (" << move_number << move << ") indicates checkmate, but move does not checkmate. (line: " << line_number << ")" << std::endl;
                            return false;
                        }

                        if( ! expect_checkmate)
                        {
                            std::cerr << "Game ends in checkmate, but this is not indicated in headers. (line: " << line_number << ")" << std::endl;
                            return false;
                        }
                    }
                    else
                    {
                        if(result.winner() != NONE)
                        {
                            std::cerr << "Move (" << move_number << move << ") does not indicate checkmate, but move does checkmate. (line: " << line_number << ")" << std::endl;
                            return false;
                        }
                    }
                }
                catch(const Illegal_Move&)
                {
                    std::cerr << "Move (" << move_number << move << ") is illegal. (line: " << line_number << ")" << std::endl;
                    return false;
                }
            }
        }
    }

    return true;
}

void game_progress_move_count(const std::string& input_file_name, const std::string& output_file_name)
{
    auto input = std::ifstream(input_file_name);
    auto output_file = std::ofstream(output_file_name);
    std::ostream& output = output_file ? output_file : std::cout;

    std::string line;
    std::vector<std::string> game_moves;
    auto game_count = 0;
    while(std::getline(input, line))
    {
        // Headers at start of new game
        if(String::starts_with(line, '['))
        {
            if(game_moves.empty())
            {
                continue;
            }

            std::cout << "\rGame count: " << ++game_count << std::flush;

            // Output result
            Board board;
            auto move_index = 0;
            for(const auto& move_record : game_moves)
            {
                board.submit_move(board.create_move(move_record));
                output << ++move_index << '\t'
                       << game_moves.size() << '\t'
                       << board.legal_moves().size() << '\n';
            }

            game_moves.clear();
            continue;
        }

        if(line.empty() || ! std::isdigit(line.front()))
        {
            continue;
        }

        line = String::strip_block_comment(line, '{', '}');
        line = String::strip_comments(line, ';');

        for(const auto& move_record : String::split(line))
        {
            if( ! std::isdigit(move_record.front()))
            {
                game_moves.push_back(move_record);
            }
        }
    }
}<|MERGE_RESOLUTION|>--- conflicted
+++ resolved
@@ -262,19 +262,15 @@
               << "\t\tRun tests to ensure various parts of the program function\n\t\tcorrectly." << std::endl << std::endl
               << "The following options start a game with various players. If two players are\nspecified, the first plays white and the second black. If only one player is\nspecified, the program will wait for a CECP command from outside to start\nplaying." << std::endl << std::endl
               << "\t-human" << std::endl
-              << "\t\tSpecify a human player for a game." << std::endl << std::endl
+              << "\t\tSelect a human player for a game." << std::endl << std::endl
               << "\t-genetic [filename [number]]" << std::endl
               << "\t\tSelect a genetic AI player for a game. Optional file name and\n\t\tID number to load an AI from a file." << std::endl << std::endl
               << "\t-random" << std::endl
-<<<<<<< HEAD
-              << "\t\tSpecify a player that makes random moves for a game." << std::endl << std::endl
+              << "\t\tSelect a player that makes random moves for a game." << std::endl << std::endl
               << "\t-montecarlo" << std::endl
-              << "\t\tSpecify a player that evaluates moves by playing random\n\t\tcomplete games." << std::endl << std::endl
-=======
-              << "\t\tSelect a player that makes random moves for a game." << std::endl << std::endl
+              << "\t\tSelect a player that evaluates moves by playing random\n\t\tcomplete games." << std::endl << std::endl
               << "\t-turing" << std::endl
               << "\t\tSelect a player based on Alan Turing's Turbocomp chess AI." << std::endl << std::endl
->>>>>>> 7a27ae55
               << "Other game options:" << std::endl << std::endl
               << "\t-time [number]" << std::endl
               << "\t\tSpecify the time (in seconds) each player has to play the game\n\t\tor to make a set number of moves (see -reset_moves option)." << std::endl << std::endl
